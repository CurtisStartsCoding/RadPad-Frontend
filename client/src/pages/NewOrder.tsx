--- conflicted
+++ resolved
@@ -1,1496 +1,738 @@
-<<<<<<< HEAD
-import { useState, useEffect, useRef } from "react";
-import { apiRequest } from "@/lib/queryClient";
-import { useAuth } from "@/lib/useAuth";
-import { Card, CardContent, CardHeader, CardTitle, CardDescription } from "@/components/ui/card";
-import { Button } from "@/components/ui/button";
-import { Alert, AlertDescription } from "@/components/ui/alert";
-import { temporaryPatient } from "@/lib/mock-data";
-import PatientInfoCard from "@/components/order/PatientInfoCard";
-import ValidationView from "@/components/order/ValidationView";
-import PatientIdentificationDialog from "@/components/order/PatientIdentificationDialog";
-import SignatureForm from "@/components/order/SignatureForm";
-import { ArrowLeft, AlertCircle, Info, X, Beaker, InfoIcon, Mic } from "lucide-react";
-import { Badge } from "@/components/ui/badge";
-import { UserRole } from "@/lib/roles";
-import PageHeader from "@/components/layout/PageHeader";
-
-
-interface NewOrderProps {
-  userRole?: UserRole;
-}
-
-const NewOrder = ({ userRole = UserRole.Physician }: NewOrderProps) => {
-  const { user, isAuthenticated, isLoading } = useAuth();
-  const [orderStep, setOrderStep] = useState<'dictation' | 'validation' | 'signature'>('dictation');
-  const [dictationText, setDictationText] = useState("");
-  const [validationResult, setValidationResult] = useState<any>(null);
-  const [validationFeedback, setValidationFeedback] = useState<string | null>(null);
-  const [attemptCount, setAttemptCount] = useState(0);
-  const [characterCount, setCharacterCount] = useState(0);
-  const [remainingCredits, setRemainingCredits] = useState(5);
-  const [isPatientDialogOpen, setIsPatientDialogOpen] = useState(false);
-  const [patient, setPatient] = useState(temporaryPatient);
-  const [submittedOrderId, setSubmittedOrderId] = useState<number | null>(null);
-  const [isProcessing, setIsProcessing] = useState(false);
-  const [isRecording, setIsRecording] = useState(false);
-  const [interimTranscript, setInterimTranscript] = useState("");
-  const recognitionRef = useRef<any>(null);
-  
-  // Check if user is trial user - use the role from auth if available
-  const effectiveUserRole = user?.role || userRole;
-  const isTrialUser = effectiveUserRole === UserRole.TrialPhysician;
-  
-  // Check authentication status on component mount
-  useEffect(() => {
-    if (!isLoading && !isAuthenticated) {
-      setValidationFeedback("You must be logged in to validate orders. Please log in and try again.");
-    }
-  }, [isLoading, isAuthenticated]);
-  
-  // Type declarations for Web Speech API
-  interface SpeechRecognitionEvent extends Event {
-    results: SpeechRecognitionResultList;
-    resultIndex: number;
-    interpretation: any;
-  }
-
-  interface SpeechRecognitionErrorEvent extends Event {
-    error: string;
-    message: string;
-  }
-
-  interface SpeechRecognitionResult {
-    isFinal: boolean;
-    [index: number]: SpeechRecognitionAlternative;
-  }
-
-  interface SpeechRecognitionResultList {
-    length: number;
-    item(index: number): SpeechRecognitionResult;
-    [index: number]: SpeechRecognitionResult;
-  }
-
-  interface SpeechRecognitionAlternative {
-    transcript: string;
-    confidence: number;
-  }
-
-  interface SpeechRecognition extends EventTarget {
-    continuous: boolean;
-    interimResults: boolean;
-    lang: string;
-    start(): void;
-    stop(): void;
-    abort(): void;
-    onresult: (event: SpeechRecognitionEvent) => void;
-    onerror: (event: SpeechRecognitionErrorEvent) => void;
-    onend: () => void;
-    onstart: () => void;
-  }
-
-  // Clean up speech recognition when component unmounts
-  useEffect(() => {
-    return () => {
-      if (recognitionRef.current) {
-        recognitionRef.current.stop();
-      }
-    };
-  }, []);
-  
-  // Handle opening patient identification dialog
-  const handleEditPatient = () => {
-    setIsPatientDialogOpen(true);
-  };
-  
-  // Handle patient identification
-  const handlePatientIdentified = (patientInfo: { name: string; dob: string }) => {
-    // Update patient with identified information
-    setPatient({
-      ...patient,
-      name: patientInfo.name,
-      dob: patientInfo.dob
-    });
-    
-    // Close the dialog
-    setIsPatientDialogOpen(false);
-  };
-  
-  // Process order
-  const handleProcessOrder = async () => {
-    // Check if user is authenticated
-    if (!isLoading && !isAuthenticated) {
-      setValidationFeedback("You must be logged in to validate orders. Please log in and try again.");
-      return;
-    }
-    
-    if (!dictationText || dictationText.trim().length < 10) {
-      setValidationFeedback("Please provide more detailed dictation before submitting");
-      return;
-    }
-    
-    // For trial users, decrement remaining credits
-    if (isTrialUser) {
-      setRemainingCredits(prev => Math.max(0, prev - 1));
-    }
-    
-    try {
-      // Show loading state
-      setIsProcessing(true);
-      // Don't set validation feedback for processing state
-      
-      // Determine which API endpoint to use based on user role
-      const endpoint = isTrialUser ? '/api/orders/validate/trial' : '/api/orders/validate';
-      
-      console.log("Making API call to:", endpoint);
-      console.log("Request payload:", {
-        dictationText,
-        isOverrideValidation: attemptCount > 0
-      });
-      
-      // Check if token exists in localStorage
-      const token = localStorage.getItem('rad_order_pad_access_token');
-      if (!token) {
-        console.error("No authentication token found");
-        setValidationFeedback("Authentication error: No token found. Please log in again.");
-        return;
-      }
-      
-      // Prepare the request payload based on the endpoint
-      let requestPayload;
-      
-      if (isTrialUser) {
-        // Simplified payload for trial endpoint
-        requestPayload = {
-          dictationText,
-          isOverrideValidation: attemptCount > 0
-        };
-      } else {
-        // Full payload for regular endpoint
-        requestPayload = {
-          dictationText,
-          isOverrideValidation: attemptCount > 0,
-          patientInfo: {
-            id: 1,
-            firstName: patient.name.split(' ')[0] || 'Test',
-            lastName: patient.name.split(' ').slice(1).join(' ') || 'Patient',
-            dateOfBirth: patient.dob !== 'Unknown' ? patient.dob : '1980-01-01',
-            gender: 'male',
-            phoneNumber: '555-123-4567',
-            email: 'test.patient@example.com'
-          },
-          radiologyOrganizationId: 1
-        };
-      }
-      
-      console.log("Making API call to:", endpoint);
-      console.log("Request payload:", requestPayload);
-      
-      // Make API call to validate the order
-      const response = await apiRequest('POST', endpoint, requestPayload);
-      
-      console.log("API Response status:", response.status);
-      // Log headers in a TypeScript-compatible way
-      const headerObj: Record<string, string> = {};
-      response.headers.forEach((value, key) => {
-        headerObj[key] = value;
-      });
-      console.log("API Response headers:", headerObj);
-      
-      // Parse the response
-      const apiResult = await response.json();
-      
-      // Log the full response data
-      console.log("API Response data:", apiResult);
-      
-      // Handle the validation result
-      try {
-        // Check if we have the expected structure from the remote API
-        if (apiResult.validationResult) {
-          // Remote API format
-          const result = {
-            validationStatus: apiResult.validationResult.validationStatus === 'appropriate' ? 'valid' : 'invalid',
-            feedback: apiResult.validationResult.feedback || 'No feedback provided',
-            complianceScore: apiResult.validationResult.complianceScore,
-            suggestedCodes: [
-              ...(apiResult.validationResult.suggestedICD10Codes?.map((icd: any) => ({
-                code: icd.code,
-                description: icd.description,
-                type: 'ICD-10' as const,
-                confidence: icd.confidence || 0.8,
-                isPrimary: icd.isPrimary || false
-              })) || []),
-              ...(apiResult.validationResult.suggestedCPTCodes?.map((cpt: any) => ({
-                code: cpt.code,
-                description: cpt.description,
-                type: 'CPT' as const,
-                confidence: cpt.confidence || 0.8,
-                isPrimary: cpt.isPrimary || false
-              })) || [])
-            ]
-            // orderId is no longer returned by the validation endpoint
-          };
-          
-          console.log("Processed validation result:", result);
-          
-          if (result.validationStatus === 'valid') {
-            // Successful validation
-            console.log("Validation successful:", result);
-            setValidationResult(result);
-            setOrderStep('validation');
-            setValidationFeedback(null);
-          } else {
-            // Validation issues
-            console.log("Validation issues:", result.feedback);
-            setValidationFeedback(result.feedback || "There are issues with your order that need to be addressed.");
-            setAttemptCount(prev => prev + 1);
-          }
-        } else {
-          // If we didn't find the expected structure, try to use the response directly
-          if (apiResult.validationStatus === 'valid') {
-            // Successful validation
-            console.log("Validation successful:", apiResult);
-            setValidationResult(apiResult);
-            setOrderStep('validation');
-            setValidationFeedback(null);
-          } else {
-            // Validation issues
-            console.log("Validation issues:", apiResult.feedback);
-            setValidationFeedback(apiResult.feedback || "There are issues with your order that need to be addressed.");
-            setAttemptCount(prev => prev + 1);
-          }
-        }
-      } catch (parseError) {
-        console.error("Error parsing validation data:", parseError);
-        setValidationFeedback("Error processing the validation response. Please try again.");
-      }
-    } catch (error) {
-      console.error("Error validating order:", error);
-      
-      // Type guard for Error objects
-      if (error instanceof Error) {
-        console.error("Error details:", {
-          name: error.name,
-          message: error.message,
-          stack: error.stack
-        });
-        
-        // Provide more specific error message based on the error type
-        if (error.message.includes('Network error') || error.message.includes('Failed to fetch')) {
-          setValidationFeedback("Network error: Unable to connect to the validation service. Please check your internet connection and try again.");
-        } else if (error.message.includes('401')) {
-          setValidationFeedback("Authentication error: Your session may have expired. Please log out and log back in, then try again.");
-        } else if (error.message.includes('403')) {
-          setValidationFeedback("Authorization error: You don't have permission to perform this action. Please contact support.");
-        } else if (error.message.includes('500')) {
-          setValidationFeedback("Server error: The validation service encountered an error. Our team has been notified and is working to resolve the issue.");
-        } else {
-          setValidationFeedback(`Error: ${error.message}. Please try again or contact support if the issue persists.`);
-        }
-      } else {
-        console.error("Unknown error type:", error);
-        setValidationFeedback("An unexpected error occurred while processing your order. Please try again.");
-      }
-      
-      // Log additional diagnostic information
-      console.log("Diagnostic information:");
-      console.log("- API endpoint:", isTrialUser ? '/api/orders/validate/trial' : '/api/orders/validate');
-      console.log("- Token exists:", !!localStorage.getItem('rad_order_pad_access_token'));
-      console.log("- Dictation length:", dictationText.length);
-      console.log("- Attempt count:", attemptCount);
-    } finally {
-      setIsProcessing(false);
-    }
-  };
-  
-  // Handle returning to dictation
-  const handleBackToDictation = () => {
-    setOrderStep('dictation');
-  };
-  
-  // Handle signing the order
-  const handleSignOrder = () => {
-    setOrderStep('signature');
-  };
-  
-  // Handle order submission
-  const handleOrderSubmitted = (orderId: number) => {
-    console.log("NewOrder - handleOrderSubmitted  orderId:", {orderId});
-    setSubmittedOrderId(orderId);
-    // You could redirect to a confirmation page or show a success message
-    alert(`Order #${orderId} has been successfully submitted!`);
-    // Reset the form to start a new order
-    setOrderStep('dictation');
-    setDictationText("");
-    setValidationResult(null);
-    // Reset patient information to initial state
-    setPatient(temporaryPatient);
-  };
-
-  // Handle clear dictation text
-  const handleClearText = () => {
-    setDictationText("");
-    setCharacterCount(0);
-  };
-
-  // Function to add additional clarification section
-  const addAdditionalClarification = () => {
-    const newText = dictationText + "\n--------Additional Clarification----------\n";
-    setDictationText(newText);
-    setCharacterCount(newText.length);
-    
-    // Focus and move cursor to end of textarea
-    setTimeout(() => {
-      const textarea = document.querySelector('textarea');
-      if (textarea) {
-        textarea.focus();
-        textarea.selectionStart = newText.length;
-        textarea.selectionEnd = newText.length;
-      }
-    }, 0);
-  };
-
-  // Handle dictation input
-  const handleDictationChange = (e: React.ChangeEvent<HTMLTextAreaElement>) => {
-    setDictationText(e.target.value);
-    setCharacterCount(e.target.value.length);
-    // Don't clear validation feedback when typing
-  };
-
-  // Handle voice input using Web Speech API
-  const handleVoiceInput = () => {
-    if (isRecording) {
-      stopListening();
-    } else {
-      startListening();
-    }
-  };
-
-  const startListening = () => {
-    // Check if SpeechRecognition is available
-    if (!('webkitSpeechRecognition' in window) && !('SpeechRecognition' in window)) {
-      alert("Voice Recognition Not Available. Your browser doesn't support voice recognition. Please type manually.");
-      return;
-    }
-
-    try {
-      // Initialize speech recognition
-      // @ts-ignore - TypeScript doesn't know about these browser-specific APIs
-      const SpeechRecognitionAPI = window.SpeechRecognition || window.webkitSpeechRecognition;
-      const recognition = new SpeechRecognitionAPI() as SpeechRecognition;
-      
-      // Configure recognition
-      recognition.continuous = false; // Get one complete phrase at a time
-      recognition.interimResults = true; // Still get interim results for feedback
-      recognition.lang = 'en-US';
-      
-      recognition.onstart = () => {
-        setIsRecording(true);
-        console.log("Speech recognition started");
-      };
-      
-      recognition.onresult = (event: SpeechRecognitionEvent) => {
-        let finalTranscript = '';
-        let currentInterimTranscript = '';
-        
-        console.log("Speech recognition result received", event.results);
-        
-        // Process results
-        for (let i = event.resultIndex; i < event.results.length; i++) {
-          const result = event.results[i];
-          if (result.isFinal) {
-            finalTranscript += result[0].transcript;
-            console.log("Final transcript:", result[0].transcript);
-          } else {
-            currentInterimTranscript += result[0].transcript;
-            console.log("Interim transcript:", result[0].transcript);
-          }
-        }
-        
-        // Update interim transcript for visual feedback
-        console.log("Setting interim transcript:", currentInterimTranscript);
-        setInterimTranscript(currentInterimTranscript);
-        
-        // Only update the main text area with final results
-        if (finalTranscript) {
-          console.log("Updating dictation text with final transcript:", finalTranscript);
-          setDictationText(prevText => {
-            const newText = prevText ? `${prevText} ${finalTranscript}` : finalTranscript;
-            setCharacterCount(newText.length);
-            return newText.trim();
-          });
-          
-          // Clear interim transcript when we have a final result
-          setInterimTranscript('');
-          
-          // Restart recognition to get the next phrase
-          // This creates a small pause between phrases for better accuracy
-          recognition.stop();
-        }
-      };
-      
-      // When recognition ends, restart it if still in recording mode
-      recognition.onend = () => {
-        if (isRecording && recognitionRef.current) {
-          // Small delay before restarting to avoid rapid restarts
-          setTimeout(() => {
-            try {
-              recognitionRef.current.start();
-            } catch (error) {
-              // Ignore errors from trying to start when already started
-              console.log("Recognition restart error (can be ignored):", error);
-            }
-          }, 300);
-        } else {
-          setIsRecording(false);
-          setInterimTranscript('');
-        }
-      };
-      
-      recognition.onerror = (event: SpeechRecognitionErrorEvent) => {
-        console.error('Speech recognition error', event.error);
-        setIsRecording(false);
-        setInterimTranscript('');
-      };
-      
-      // Store the recognition instance in our ref
-      recognitionRef.current = recognition;
-      
-      // Start listening
-      recognition.start();
-    } catch (error) {
-      console.error('Error initializing speech recognition:', error);
-    }
-  };
-  
-  const stopListening = () => {
-    if (recognitionRef.current) {
-      recognitionRef.current.stop();
-      setIsRecording(false);
-      setInterimTranscript('');
-    }
-  };
-
-  return (
-    <div className="p-6">
-      <PageHeader
-        title={`Radiology Order - ${patient.name === "Unknown Patient" ? "Unknown Patient" : patient.name}`}
-      >
-        <div className="flex items-center space-x-2">
-          <div className="flex items-center">
-            <span className="h-2 w-2 bg-blue-600 rounded-full mr-1"></span>
-            <span className="h-2 w-2 bg-gray-300 rounded-full mr-1"></span>
-            <span className="h-2 w-2 bg-gray-300 rounded-full"></span>
-          </div>
-          <Button variant="ghost" size="icon" className="h-10 w-10">
-            <svg width="24" height="24" viewBox="0 0 24 24" fill="none" xmlns="http://www.w3.org/2000/svg">
-              <path d="M12 21.35L10.55 20.03C5.4 15.36 2 12.28 2 8.5C2 5.42 4.42 3 7.5 3C9.24 3 10.91 3.81 12 5.09C13.09 3.81 14.76 3 16.5 3C19.58 3 22 5.42 22 8.5C22 12.28 18.6 15.36 13.45 20.04L12 21.35Z" fill="none" stroke="currentColor" strokeWidth="2" />
-            </svg>
-          </Button>
-        </div>
-      </PageHeader>
-      
-      <div>
-        {/* Trial User Banner */}
-        {isTrialUser && (
-          <Card className="mb-4 border-blue-200 bg-blue-50">
-            <CardHeader className="pb-2">
-              <div className="flex items-center justify-between">
-                <div className="flex items-center">
-                  <Beaker className="h-5 w-5 text-blue-500 mr-2" />
-                  <CardTitle className="text-lg text-blue-700">Trial Mode</CardTitle>
-                </div>
-                <Badge variant="outline" className="bg-white text-blue-700 border-blue-200">
-                  {remainingCredits} validation credits remaining
-                </Badge>
-              </div>
-              <CardDescription className="text-blue-700 mt-1">
-                You are using RadOrderPad in trial mode. In this mode, you can test the clinical validation features without sending orders to radiology groups.
-              </CardDescription>
-            </CardHeader>
-          </Card>
-        )}
-      
-        <div className="text-sm font-medium text-blue-600 mb-4">
-          {orderStep === 'dictation' && "Step 1 of 3: Dictation"}
-          {orderStep === 'validation' && "Step 2 of 3: Review"}
-          {orderStep === 'signature' && "Step 3 of 3: Sign Order"}
-        </div>
-        
-        {/* Patient Information - Only show if not trial user */}
-        {!isTrialUser && (
-          <div className="mb-6">
-            <PatientInfoCard 
-              patient={patient} 
-              onEditPatient={handleEditPatient}
-            />
-          </div>
-        )}
-        
-        {/* Patient Identification Dialog */}
-        <PatientIdentificationDialog
-          open={isPatientDialogOpen}
-          onCancel={() => setIsPatientDialogOpen(false)}
-          onIdentify={handlePatientIdentified}
-        />
-        
-        {/* Dictation Form */}
-        {orderStep === 'dictation' && (
-          <div className="bg-white rounded-lg border border-gray-200 overflow-hidden">
-            <div className="p-4">
-              <div className="flex items-center justify-between">
-                <div className="flex items-center">
-                  <span className="text-base font-medium text-gray-900">Clinical Dictation</span>
-                  <div className="ml-2 bg-amber-50 text-amber-700 border border-amber-200 px-2 py-0.5 rounded-full text-xs font-medium flex items-center">
-                    <svg xmlns="http://www.w3.org/2000/svg" width="12" height="12" viewBox="0 0 24 24" fill="none" stroke="currentColor" strokeWidth="2" strokeLinecap="round" strokeLinejoin="round" className="h-3 w-3 mr-1">
-                      <circle cx="12" cy="12" r="10"></circle>
-                      <line x1="12" y1="8" x2="12" y2="12"></line>
-                      <line x1="12" y1="16" x2="12.01" y2="16"></line>
-                    </svg>
-                    HIPAA Protected
-                  </div>
-                </div>
-              </div>
-              <p className="text-sm text-gray-600 mt-1">
-                Include clinical indications, relevant history, and requested study details.
-                <span className="ml-1 text-blue-600 font-medium">
-                  You may edit or append to your existing text.
-                </span>
-              </p>
-              
-              {/* Processing indicator */}
-              {isProcessing && (
-                <div className="mt-3 bg-blue-50 border border-blue-200 rounded-md p-3">
-                  <div className="flex items-center">
-                    <svg className="animate-spin h-4 w-4 text-blue-600 mr-2" xmlns="http://www.w3.org/2000/svg" fill="none" viewBox="0 0 24 24">
-                      <circle className="opacity-25" cx="12" cy="12" r="10" stroke="currentColor" strokeWidth="4"></circle>
-                      <path className="opacity-75" fill="currentColor" d="M4 12a8 8 0 018-8V0C5.373 0 0 5.373 0 12h4zm2 5.291A7.962 7.962 0 014 12H0c0 3.042 1.135 5.824 3 7.938l3-2.647z"></path>
-                    </svg>
-                    <span className="text-sm text-blue-700 font-medium">Processing your order...</span>
-                  </div>
-                </div>
-              )}
-              
-              {/* Validation feedback - only shown for actual issues */}
-              {validationFeedback && !isProcessing && (
-                <Alert variant="destructive" className="mt-3 bg-red-50 border-red-200 text-red-800">
-                  <div className="flex justify-between">
-                    <div className="flex items-start">
-                      <AlertCircle className="h-4 w-4 mt-0.5 mr-2 flex-shrink-0" />
-                      <AlertDescription className="text-sm">
-                        <div className="font-medium mb-1">Issues with Dictation</div>
-                        {validationFeedback}
-                      </AlertDescription>
-                    </div>
-                    <Button 
-                      variant="ghost" 
-                      size="sm" 
-                      className="h-6 w-6 p-0 text-gray-400 hover:text-gray-500"
-                      onClick={() => setValidationFeedback(null)}
-                    >
-                      <X className="h-4 w-4" />
-                    </Button>
-                  </div>
-                  <div className="mt-2 ml-6">
-                    <Button
-                      variant="ghost"
-                      size="sm"
-                      className="h-7 px-2 text-xs bg-white border border-gray-200 hover:bg-gray-50 hover:text-gray-800"
-                      onClick={addAdditionalClarification}
-                    >
-                      + Add Clarification
-                    </Button>
-                    <Button
-                      variant="ghost"
-                      size="sm"
-                      className="h-7 px-2 text-xs bg-amber-50 text-amber-800 border border-amber-200 ml-2 hover:bg-amber-100 hover:text-amber-900 hover:border-amber-300"
-                      onClick={() => {
-                        // Force validation to proceed by setting attemptCount to 3 and resubmitting
-                        setAttemptCount(3);
-                        handleProcessOrder();
-                      }}
-                    >
-                      Override
-                    </Button>
-                  </div>
-                </Alert>
-              )}
-              
-              <div className="mt-3 relative">
-                <textarea
-                  className="w-full h-48 p-3 border border-gray-200 rounded-md focus:ring-2 focus:ring-blue-500 focus:border-blue-500 outline-none resize-none"
-                  placeholder="Examples: '55-year-old female with newly diagnosed breast cancer. Request CT chest, abdomen and pelvis for staging.'"
-                  value={dictationText}
-                  onChange={handleDictationChange}
-                />
-                {/* Always render the interim transcript div, but only show content when there is interim text */}
-                <div className={`absolute bottom-12 left-0 right-0 bg-blue-50 px-3 py-2 text-blue-700 text-sm border-t border-blue-200 ${interimTranscript ? 'block' : 'hidden'}`}>
-                  <span className="opacity-70">{interimTranscript}</span>
-                  <span className="ml-1 animate-pulse">...</span>
-                </div>
-                <div className="flex justify-between items-center mt-2">
-                  <div className="flex space-x-2">
-                    <button
-                      className="flex items-center justify-center px-4 py-2 text-sm font-medium text-gray-700 bg-white border border-gray-300 rounded-md shadow-sm hover:bg-gray-50"
-                      onClick={handleClearText}
-                    >
-                      <svg width="16" height="16" viewBox="0 0 24 24" fill="none" xmlns="http://www.w3.org/2000/svg" className="mr-2">
-                        <rect x="4" y="4" width="16" height="16" rx="1" stroke="currentColor" strokeWidth="2"/>
-                        <path d="M9 9L15 15M15 9L9 15" stroke="currentColor" strokeWidth="2" strokeLinecap="round"/>
-                      </svg>
-                      Clear
-                    </button>
-                    <button
-                      className={`flex items-center justify-center px-4 py-2 ml-2 text-sm font-medium ${isRecording ? 'text-red-700 bg-red-50 border-red-300' : 'text-gray-700 bg-white border-gray-300'} rounded-md shadow-sm hover:bg-gray-50`}
-                      onClick={handleVoiceInput}
-                    >
-                      <Mic className={`h-4 w-4 mr-2 ${isRecording ? 'animate-pulse text-red-600' : ''}`} />
-                      {isRecording ? 'Stop Recording' : 'Voice Input'}
-                    </button>
-                  </div>
-                  <div className="text-xs text-gray-500">
-                    {characterCount} characters
-                  </div>
-                </div>
-              </div>
-            </div>
-            <div className="flex justify-end p-4 border-t border-gray-200">
-              <Button
-                className="bg-blue-700 hover:bg-blue-800 text-white font-medium px-4 py-2 h-auto"
-                disabled={dictationText.trim().length < 10 || isProcessing}
-                onClick={handleProcessOrder}
-              >
-                {isProcessing ? (
-                  <>
-                    <svg className="animate-spin -ml-1 mr-3 h-4 w-4 text-white" xmlns="http://www.w3.org/2000/svg" fill="none" viewBox="0 0 24 24">
-                      <circle className="opacity-25" cx="12" cy="12" r="10" stroke="currentColor" strokeWidth="4"></circle>
-                      <path className="opacity-75" fill="currentColor" d="M4 12a8 8 0 018-8V0C5.373 0 0 5.373 0 12h4zm2 5.291A7.962 7.962 0 014 12H0c0 3.042 1.135 5.824 3 7.938l3-2.647z"></path>
-                    </svg>
-                    Processing...
-                  </>
-                ) : (
-                  "Process Order"
-                )}
-              </Button>
-            </div>
-          </div>
-        )}
-        
-        {/* Validation View */}
-        {orderStep === 'validation' && validationResult && (
-          <Card>
-            <CardContent className="p-6">
-              <Alert className="mb-6">
-                <AlertCircle className="h-4 w-4" />
-                <AlertDescription>
-                  Please review the clinical information and validation results before signing the order.
-                </AlertDescription>
-              </Alert>
-              
-              <ValidationView 
-                dictationText={dictationText} 
-                validationResult={validationResult}
-                onBack={handleBackToDictation}
-                onSign={handleSignOrder}
-              />
-            </CardContent>
-          </Card>
-        )}
-        
-        {/* Signature Form */}
-        {orderStep === 'signature' && validationResult && (
-          isTrialUser ? (
-            <Card>
-              <CardContent className="p-6">
-                <h2 className="text-xl font-medium mb-4">Order Validation Complete</h2>
-                <Alert className="mb-6 bg-green-50 border-green-200 text-green-800">
-                  <div className="flex items-start">
-                    <div className="mr-2 flex-shrink-0">✓</div>
-                    <AlertDescription>
-                      Your order has been successfully validated! In a full account, you would be able to sign and submit this order to a radiology group.
-                    </AlertDescription>
-                  </div>
-                </Alert>
-                
-                <Card className="mb-6 bg-blue-50 border-blue-200">
-                  <CardHeader className="pb-2">
-                    <CardTitle className="text-md text-blue-700">Trial Validation Credits</CardTitle>
-                    <CardDescription className="text-blue-600">
-                      You have used 1 validation credit. You have {remainingCredits} credits remaining in your trial.
-                    </CardDescription>
-                  </CardHeader>
-                  <CardContent className="pt-0 pb-4">
-                    <p className="text-sm text-blue-700">
-                      To continue using RadOrderPad with unlimited validations and to submit orders to radiology groups, please sign up for a full account.
-                    </p>
-                    <p className="mt-3 text-sm text-blue-700 font-medium">
-                      Please contact support to upgrade to a full account.
-                    </p>
-                  </CardContent>
-                </Card>
-                
-                <div className="flex justify-between">
-                  <Button variant="outline" onClick={handleBackToDictation}>
-                    Back to Dictation
-                  </Button>
-                  <Button className="bg-gray-800 hover:bg-gray-900 text-white">
-                    Start New Validation
-                  </Button>
-                </div>
-              </CardContent>
-            </Card>
-          ) : (
-            <SignatureForm
-              patient={patient}
-              dictationText={dictationText}
-              validationResult={validationResult}
-              onBack={handleBackToDictation}
-              onSubmitted={handleOrderSubmitted}
-            />
-          )
-        )}
-      </div>
-    </div>
-  );
-};
-
-=======
-import { useState, useEffect, useRef } from "react";
-import { apiRequest } from "@/lib/queryClient";
-import { useAuth } from "@/lib/useAuth";
-import { Patient } from "@/lib/types";
-import { Card, CardContent, CardHeader, CardTitle, CardDescription } from "@/components/ui/card";
-import { Button } from "@/components/ui/button";
-import { Alert, AlertDescription } from "@/components/ui/alert";
-import PatientInfoCard from "@/components/order/PatientInfoCard";
-import ValidationView from "@/components/order/ValidationView";
-import PatientIdentificationDialog from "@/components/order/PatientIdentificationDialog";
-import SignatureForm from "@/components/order/SignatureForm";
-import { ArrowLeft, AlertCircle, Info, X, Beaker, InfoIcon, Mic } from "lucide-react";
-import { Badge } from "@/components/ui/badge";
-import { UserRole } from "@/lib/roles";
-import PageHeader from "@/components/layout/PageHeader";
-
-
-interface NewOrderProps {
-  userRole?: UserRole;
-}
-
-const NewOrder = ({ userRole = UserRole.Physician }: NewOrderProps) => {
-  const { user, isAuthenticated, isLoading } = useAuth();
-  const [orderStep, setOrderStep] = useState<'dictation' | 'validation' | 'signature'>('dictation');
-  const [dictationText, setDictationText] = useState("");
-  const [validationResult, setValidationResult] = useState<any>(null);
-  const [validationFeedback, setValidationFeedback] = useState<string | null>(null);
-  const [attemptCount, setAttemptCount] = useState(0);
-  const [characterCount, setCharacterCount] = useState(0);
-  const [remainingCredits, setRemainingCredits] = useState(5);
-  const [isPatientDialogOpen, setIsPatientDialogOpen] = useState(false);
-  const [patient, setPatient] = useState<Patient>({
-    id: 0,
-    name: 'No Patient Identified',
-    dob: '',
-    mrn: '',
-    pidn: '',
-    radiologyGroupId: null,
-    referringPracticeId: null,
-    externalPatientId: null,
-    encryptedData: '',
-    createdAt: new Date(),
-    updatedAt: new Date(),
-    gender: ''
-  });
-  const [submittedOrderId, setSubmittedOrderId] = useState<number | null>(null);
-  const [isProcessing, setIsProcessing] = useState(false);
-  const [isRecording, setIsRecording] = useState(false);
-  const [interimTranscript, setInterimTranscript] = useState("");
-  const recognitionRef = useRef<any>(null);
-  
-  // Check if user is trial user - use the role from auth if available
-  const effectiveUserRole = user?.role || userRole;
-  const isTrialUser = effectiveUserRole === UserRole.TrialPhysician;
-  
-  // Check authentication status on component mount
-  useEffect(() => {
-    if (!isLoading && !isAuthenticated) {
-      setValidationFeedback("You must be logged in to validate orders. Please log in and try again.");
-    }
-  }, [isLoading, isAuthenticated]);
-  
-  // Type declarations for Web Speech API
-  interface SpeechRecognitionEvent extends Event {
-    results: SpeechRecognitionResultList;
-    resultIndex: number;
-    interpretation: any;
-  }
-
-  interface SpeechRecognitionErrorEvent extends Event {
-    error: string;
-    message: string;
-  }
-
-  interface SpeechRecognitionResult {
-    isFinal: boolean;
-    [index: number]: SpeechRecognitionAlternative;
-  }
-
-  interface SpeechRecognitionResultList {
-    length: number;
-    item(index: number): SpeechRecognitionResult;
-    [index: number]: SpeechRecognitionResult;
-  }
-
-  interface SpeechRecognitionAlternative {
-    transcript: string;
-    confidence: number;
-  }
-
-  interface SpeechRecognition extends EventTarget {
-    continuous: boolean;
-    interimResults: boolean;
-    lang: string;
-    start(): void;
-    stop(): void;
-    abort(): void;
-    onresult: (event: SpeechRecognitionEvent) => void;
-    onerror: (event: SpeechRecognitionErrorEvent) => void;
-    onend: () => void;
-    onstart: () => void;
-  }
-
-  // Clean up speech recognition when component unmounts
-  useEffect(() => {
-    return () => {
-      if (recognitionRef.current) {
-        recognitionRef.current.stop();
-      }
-    };
-  }, []);
-  
-  // Handle opening patient identification dialog
-  const handleEditPatient = () => {
-    setIsPatientDialogOpen(true);
-  };
-  
-  // Handle patient identification
-  const handlePatientIdentified = (patientInfo: { name: string; dob: string }) => {
-    // Update patient with identified information
-    setPatient({
-      ...patient,
-      name: patientInfo.name,
-      dob: patientInfo.dob
-    });
-    
-    // Close the dialog
-    setIsPatientDialogOpen(false);
-  };
-  
-  // Process order
-  const handleProcessOrder = async () => {
-    // Check if user is authenticated
-    if (!isLoading && !isAuthenticated) {
-      setValidationFeedback("You must be logged in to validate orders. Please log in and try again.");
-      return;
-    }
-    
-    
-    if (!dictationText || dictationText.trim().length < 10) {
-      setValidationFeedback("Please provide more detailed dictation before submitting");
-      return;
-    }
-    
-    // For trial users, decrement remaining credits
-    if (isTrialUser) {
-      setRemainingCredits(prev => Math.max(0, prev - 1));
-    }
-    
-    try {
-      // Show loading state
-      setIsProcessing(true);
-      // Don't set validation feedback for processing state
-      
-      // Determine which API endpoint to use based on user role
-      const endpoint = isTrialUser ? '/api/orders/validate/trial' : '/api/orders/validate';
-      
-      console.log("Making API call to:", endpoint);
-      console.log("Request payload:", {
-        dictationText,
-        isOverrideValidation: attemptCount > 0
-      });
-      
-      // Check if token exists in localStorage
-      const token = localStorage.getItem('rad_order_pad_access_token');
-      if (!token) {
-        console.error("No authentication token found");
-        setValidationFeedback("Authentication error: No token found. Please log in again.");
-        return;
-      }
-      
-      // Prepare the request payload based on the endpoint
-      let requestPayload;
-      
-      if (isTrialUser) {
-        // Simplified payload for trial endpoint
-        requestPayload = {
-          dictationText,
-          isOverrideValidation: attemptCount > 0
-        };
-      } else {
-        // Full payload for regular endpoint - same as trial, just dictation
-        requestPayload = {
-          dictationText,
-          isOverrideValidation: attemptCount > 0
-        };
-      }
-      
-      console.log("Making API call to:", endpoint);
-      console.log("Request payload:", requestPayload);
-      
-      // Make API call to validate the order
-      const response = await apiRequest('POST', endpoint, requestPayload);
-      
-      console.log("API Response status:", response.status);
-      // Log headers in a TypeScript-compatible way
-      const headerObj: Record<string, string> = {};
-      response.headers.forEach((value, key) => {
-        headerObj[key] = value;
-      });
-      console.log("API Response headers:", headerObj);
-      
-      // Parse the response
-      const apiResult = await response.json();
-      
-      // Log the full response data
-      console.log("API Response data:", apiResult);
-      
-      // Handle the validation result
-      try {
-        // Check if we have the expected structure from the remote API
-        if (apiResult.validationResult) {
-          // Remote API format
-          const result = {
-            validationStatus: apiResult.validationResult.validationStatus === 'appropriate' ? 'valid' : 'invalid',
-            feedback: apiResult.validationResult.feedback || 'No feedback provided',
-            complianceScore: apiResult.validationResult.complianceScore,
-            suggestedCodes: [
-              ...(apiResult.validationResult.suggestedICD10Codes?.map((icd: any) => ({
-                code: icd.code,
-                description: icd.description,
-                type: 'ICD-10' as const,
-                confidence: icd.confidence || 0.8,
-                isPrimary: icd.isPrimary || false
-              })) || []),
-              ...(apiResult.validationResult.suggestedCPTCodes?.map((cpt: any) => ({
-                code: cpt.code,
-                description: cpt.description,
-                type: 'CPT' as const,
-                confidence: cpt.confidence || 0.8,
-                isPrimary: cpt.isPrimary || false
-              })) || [])
-            ]
-            // orderId is no longer returned by the validation endpoint
-          };
-          
-          console.log("Processed validation result:", result);
-          
-          if (result.validationStatus === 'valid') {
-            // Successful validation
-            console.log("Validation successful:", result);
-            setValidationResult(result);
-            setOrderStep('validation');
-            setValidationFeedback(null);
-          } else {
-            // Validation issues
-            console.log("Validation issues:", result.feedback);
-            setValidationFeedback(result.feedback || "There are issues with your order that need to be addressed.");
-            setAttemptCount(prev => prev + 1);
-          }
-        } else {
-          // If we didn't find the expected structure, try to use the response directly
-          if (apiResult.validationStatus === 'valid') {
-            // Successful validation
-            console.log("Validation successful:", apiResult);
-            setValidationResult(apiResult);
-            setOrderStep('validation');
-            setValidationFeedback(null);
-          } else {
-            // Validation issues
-            console.log("Validation issues:", apiResult.feedback);
-            setValidationFeedback(apiResult.feedback || "There are issues with your order that need to be addressed.");
-            setAttemptCount(prev => prev + 1);
-          }
-        }
-      } catch (parseError) {
-        console.error("Error parsing validation data:", parseError);
-        setValidationFeedback("Error processing the validation response. Please try again.");
-      }
-    } catch (error) {
-      console.error("Error validating order:", error);
-      
-      // Type guard for Error objects
-      if (error instanceof Error) {
-        console.error("Error details:", {
-          name: error.name,
-          message: error.message,
-          stack: error.stack
-        });
-        
-        // Provide more specific error message based on the error type
-        if (error.message.includes('Network error') || error.message.includes('Failed to fetch')) {
-          setValidationFeedback("Network error: Unable to connect to the validation service. Please check your internet connection and try again.");
-        } else if (error.message.includes('401')) {
-          setValidationFeedback("Authentication error: Your session may have expired. Please log out and log back in, then try again.");
-        } else if (error.message.includes('403')) {
-          setValidationFeedback("Authorization error: You don't have permission to perform this action. Please contact support.");
-        } else if (error.message.includes('500')) {
-          setValidationFeedback("Server error: The validation service encountered an error. Our team has been notified and is working to resolve the issue.");
-        } else {
-          setValidationFeedback(`Error: ${error.message}. Please try again or contact support if the issue persists.`);
-        }
-      } else {
-        console.error("Unknown error type:", error);
-        setValidationFeedback("An unexpected error occurred while processing your order. Please try again.");
-      }
-      
-      // Log additional diagnostic information
-      console.log("Diagnostic information:");
-      console.log("- API endpoint:", isTrialUser ? '/api/orders/validate/trial' : '/api/orders/validate');
-      console.log("- Token exists:", !!localStorage.getItem('rad_order_pad_access_token'));
-      console.log("- Dictation length:", dictationText.length);
-      console.log("- Attempt count:", attemptCount);
-    } finally {
-      setIsProcessing(false);
-    }
-  };
-  
-  // Handle returning to dictation
-  const handleBackToDictation = () => {
-    setOrderStep('dictation');
-  };
-  
-  // Handle signing the order
-  const handleSignOrder = () => {
-    setOrderStep('signature');
-  };
-  
-  // Handle order submission
-  const handleOrderSubmitted = (orderId: number) => {
-    console.log("NewOrder - handleOrderSubmitted  orderId:", {orderId});
-    setSubmittedOrderId(orderId);
-    // You could redirect to a confirmation page or show a success message
-    alert(`Order #${orderId} has been successfully submitted!`);
-    // Reset the form to start a new order
-    setOrderStep('dictation');
-    setDictationText("");
-    setValidationResult(null);
-  };
-
-  // Handle clear dictation text
-  const handleClearText = () => {
-    setDictationText("");
-    setCharacterCount(0);
-  };
-
-  // Function to add additional clarification section
-  const addAdditionalClarification = () => {
-    const newText = dictationText + "\n--------Additional Clarification----------\n";
-    setDictationText(newText);
-    setCharacterCount(newText.length);
-    
-    // Focus and move cursor to end of textarea
-    setTimeout(() => {
-      const textarea = document.querySelector('textarea');
-      if (textarea) {
-        textarea.focus();
-        textarea.selectionStart = newText.length;
-        textarea.selectionEnd = newText.length;
-      }
-    }, 0);
-  };
-
-  // Handle dictation input
-  const handleDictationChange = (e: React.ChangeEvent<HTMLTextAreaElement>) => {
-    setDictationText(e.target.value);
-    setCharacterCount(e.target.value.length);
-    // Don't clear validation feedback when typing
-  };
-
-  // Handle voice input using Web Speech API
-  const handleVoiceInput = () => {
-    if (isRecording) {
-      stopListening();
-    } else {
-      startListening();
-    }
-  };
-
-  const startListening = () => {
-    // Check if SpeechRecognition is available
-    if (!('webkitSpeechRecognition' in window) && !('SpeechRecognition' in window)) {
-      alert("Voice Recognition Not Available. Your browser doesn't support voice recognition. Please type manually.");
-      return;
-    }
-
-    try {
-      // Initialize speech recognition
-      // @ts-ignore - TypeScript doesn't know about these browser-specific APIs
-      const SpeechRecognitionAPI = window.SpeechRecognition || window.webkitSpeechRecognition;
-      const recognition = new SpeechRecognitionAPI() as SpeechRecognition;
-      
-      // Configure recognition
-      recognition.continuous = false; // Get one complete phrase at a time
-      recognition.interimResults = true; // Still get interim results for feedback
-      recognition.lang = 'en-US';
-      
-      recognition.onstart = () => {
-        setIsRecording(true);
-        console.log("Speech recognition started");
-      };
-      
-      recognition.onresult = (event: SpeechRecognitionEvent) => {
-        let finalTranscript = '';
-        let currentInterimTranscript = '';
-        
-        console.log("Speech recognition result received", event.results);
-        
-        // Process results
-        for (let i = event.resultIndex; i < event.results.length; i++) {
-          const result = event.results[i];
-          if (result.isFinal) {
-            finalTranscript += result[0].transcript;
-            console.log("Final transcript:", result[0].transcript);
-          } else {
-            currentInterimTranscript += result[0].transcript;
-            console.log("Interim transcript:", result[0].transcript);
-          }
-        }
-        
-        // Update interim transcript for visual feedback
-        console.log("Setting interim transcript:", currentInterimTranscript);
-        setInterimTranscript(currentInterimTranscript);
-        
-        // Only update the main text area with final results
-        if (finalTranscript) {
-          console.log("Updating dictation text with final transcript:", finalTranscript);
-          setDictationText(prevText => {
-            const newText = prevText ? `${prevText} ${finalTranscript}` : finalTranscript;
-            setCharacterCount(newText.length);
-            return newText.trim();
-          });
-          
-          // Clear interim transcript when we have a final result
-          setInterimTranscript('');
-          
-          // Restart recognition to get the next phrase
-          // This creates a small pause between phrases for better accuracy
-          recognition.stop();
-        }
-      };
-      
-      // When recognition ends, restart it if still in recording mode
-      recognition.onend = () => {
-        if (isRecording && recognitionRef.current) {
-          // Small delay before restarting to avoid rapid restarts
-          setTimeout(() => {
-            try {
-              recognitionRef.current.start();
-            } catch (error) {
-              // Ignore errors from trying to start when already started
-              console.log("Recognition restart error (can be ignored):", error);
-            }
-          }, 300);
-        } else {
-          setIsRecording(false);
-          setInterimTranscript('');
-        }
-      };
-      
-      recognition.onerror = (event: SpeechRecognitionErrorEvent) => {
-        console.error('Speech recognition error', event.error);
-        setIsRecording(false);
-        setInterimTranscript('');
-      };
-      
-      // Store the recognition instance in our ref
-      recognitionRef.current = recognition;
-      
-      // Start listening
-      recognition.start();
-    } catch (error) {
-      console.error('Error initializing speech recognition:', error);
-    }
-  };
-  
-  const stopListening = () => {
-    if (recognitionRef.current) {
-      recognitionRef.current.stop();
-      setIsRecording(false);
-      setInterimTranscript('');
-    }
-  };
-
-  return (
-    <div className="p-6">
-      <PageHeader
-        title={`Radiology Order - ${patient.name}`}
-      >
-        <div className="bg-blue-50 text-blue-600 border border-blue-200 px-3 py-1 rounded-full text-xs font-medium">
-          {orderStep === 'dictation' && "Step 1 of 3: Dictation"}
-          {orderStep === 'validation' && "Step 2 of 3: Review"}
-          {orderStep === 'signature' && "Step 3 of 3: Sign Order"}
-        </div>
-      </PageHeader>
-      
-      <div>
-        {/* Trial User Banner */}
-        {isTrialUser && (
-          <Card className="mb-4 border-blue-200 bg-blue-50">
-            <CardHeader className="pb-2">
-              <div className="flex items-center justify-between">
-                <div className="flex items-center">
-                  <Beaker className="h-5 w-5 text-blue-500 mr-2" />
-                  <CardTitle className="text-lg text-blue-700">Trial Mode</CardTitle>
-                </div>
-                <Badge variant="outline" className="bg-white text-blue-700 border-blue-200">
-                  {remainingCredits} validation credits remaining
-                </Badge>
-              </div>
-              <CardDescription className="text-blue-700 mt-1">
-                You are using RadOrderPad in trial mode. In this mode, you can test the clinical validation features without sending orders to radiology groups.
-              </CardDescription>
-            </CardHeader>
-          </Card>
-        )}
-        
-        {/* Patient Information - Only show if not trial user */}
-        {!isTrialUser && (
-          <div className="mb-6">
-            <PatientInfoCard 
-              patient={patient} 
-              onEditPatient={handleEditPatient}
-            />
-          </div>
-        )}
-        
-        {/* Patient Identification Dialog */}
-        <PatientIdentificationDialog
-          open={isPatientDialogOpen}
-          onCancel={() => setIsPatientDialogOpen(false)}
-          onIdentify={handlePatientIdentified}
-        />
-        
-        {/* Dictation Form */}
-        {orderStep === 'dictation' && (
-          <div className="bg-white rounded-lg border border-gray-200 overflow-hidden">
-            <div className="p-4">
-              <div className="flex items-center justify-between">
-                <div className="flex items-center">
-                  <span className="text-base font-medium text-gray-900">Clinical Dictation</span>
-                  <div className="ml-2 bg-amber-50 text-amber-700 border border-amber-200 px-2 py-0.5 rounded-full text-xs font-medium flex items-center">
-                    <svg xmlns="http://www.w3.org/2000/svg" width="12" height="12" viewBox="0 0 24 24" fill="none" stroke="currentColor" strokeWidth="2" strokeLinecap="round" strokeLinejoin="round" className="h-3 w-3 mr-1">
-                      <circle cx="12" cy="12" r="10"></circle>
-                      <line x1="12" y1="8" x2="12" y2="12"></line>
-                      <line x1="12" y1="16" x2="12.01" y2="16"></line>
-                    </svg>
-                    HIPAA Protected
-                  </div>
-                </div>
-              </div>
-              <p className="text-sm text-gray-600 mt-1">
-                Include clinical indications, relevant history, and requested study details.
-                <span className="ml-1 text-blue-600 font-medium">
-                  You may edit or append to your existing text.
-                </span>
-              </p>
-              
-              {/* Processing indicator */}
-              {isProcessing && (
-                <div className="mt-3 bg-blue-50 border border-blue-200 rounded-md p-3">
-                  <div className="flex items-center">
-                    <svg className="animate-spin h-4 w-4 text-blue-600 mr-2" xmlns="http://www.w3.org/2000/svg" fill="none" viewBox="0 0 24 24">
-                      <circle className="opacity-25" cx="12" cy="12" r="10" stroke="currentColor" strokeWidth="4"></circle>
-                      <path className="opacity-75" fill="currentColor" d="M4 12a8 8 0 018-8V0C5.373 0 0 5.373 0 12h4zm2 5.291A7.962 7.962 0 014 12H0c0 3.042 1.135 5.824 3 7.938l3-2.647z"></path>
-                    </svg>
-                    <span className="text-sm text-blue-700 font-medium">Processing your order...</span>
-                  </div>
-                </div>
-              )}
-              
-              {/* Validation feedback - only shown for actual issues */}
-              {validationFeedback && !isProcessing && (
-                <Alert variant="destructive" className="mt-3 bg-red-50 border-red-200 text-red-800">
-                  <div className="flex justify-between">
-                    <div className="flex items-start">
-                      <AlertCircle className="h-4 w-4 mt-0.5 mr-2 flex-shrink-0" />
-                      <AlertDescription className="text-sm">
-                        <div className="font-medium mb-1">Issues with Dictation</div>
-                        {validationFeedback}
-                      </AlertDescription>
-                    </div>
-                    <Button 
-                      variant="ghost" 
-                      size="sm" 
-                      className="h-6 w-6 p-0 text-gray-400 hover:text-gray-500"
-                      onClick={() => setValidationFeedback(null)}
-                    >
-                      <X className="h-4 w-4" />
-                    </Button>
-                  </div>
-                  <div className="mt-2 ml-6">
-                    <Button
-                      variant="ghost"
-                      size="sm"
-                      className="h-7 px-2 text-xs bg-white border border-gray-200 hover:bg-gray-50 hover:text-gray-800"
-                      onClick={addAdditionalClarification}
-                    >
-                      + Add Clarification
-                    </Button>
-                    <Button
-                      variant="ghost"
-                      size="sm"
-                      className="h-7 px-2 text-xs bg-amber-50 text-amber-800 border border-amber-200 ml-2 hover:bg-amber-100 hover:text-amber-900 hover:border-amber-300"
-                      onClick={() => {
-                        // Force validation to proceed by setting attemptCount to 3 and resubmitting
-                        setAttemptCount(3);
-                        handleProcessOrder();
-                      }}
-                    >
-                      Override
-                    </Button>
-                  </div>
-                </Alert>
-              )}
-              
-              <div className="mt-3 relative">
-                <textarea
-                  className="w-full h-48 p-3 border border-gray-200 rounded-md focus:ring-2 focus:ring-blue-500 focus:border-blue-500 outline-none resize-none"
-                  placeholder="Examples: '55-year-old female with newly diagnosed breast cancer. Request CT chest, abdomen and pelvis for staging.'"
-                  value={dictationText}
-                  onChange={handleDictationChange}
-                />
-                {/* Always render the interim transcript div, but only show content when there is interim text */}
-                <div className={`absolute bottom-12 left-0 right-0 bg-blue-50 px-3 py-2 text-blue-700 text-sm border-t border-blue-200 ${interimTranscript ? 'block' : 'hidden'}`}>
-                  <span className="opacity-70">{interimTranscript}</span>
-                  <span className="ml-1 animate-pulse">...</span>
-                </div>
-                <div className="flex justify-between items-center mt-2">
-                  <div className="flex space-x-2">
-                    <button
-                      className="flex items-center justify-center px-4 py-2 text-sm font-medium text-gray-700 bg-white border border-gray-300 rounded-md shadow-sm hover:bg-gray-50"
-                      onClick={handleClearText}
-                    >
-                      <svg width="16" height="16" viewBox="0 0 24 24" fill="none" xmlns="http://www.w3.org/2000/svg" className="mr-2">
-                        <rect x="4" y="4" width="16" height="16" rx="1" stroke="currentColor" strokeWidth="2"/>
-                        <path d="M9 9L15 15M15 9L9 15" stroke="currentColor" strokeWidth="2" strokeLinecap="round"/>
-                      </svg>
-                      Clear
-                    </button>
-                    <button
-                      className={`flex items-center justify-center px-4 py-2 ml-2 text-sm font-medium ${isRecording ? 'text-red-700 bg-red-50 border-red-300' : 'text-gray-700 bg-white border-gray-300'} rounded-md shadow-sm hover:bg-gray-50`}
-                      onClick={handleVoiceInput}
-                    >
-                      <Mic className={`h-4 w-4 mr-2 ${isRecording ? 'animate-pulse text-red-600' : ''}`} />
-                      {isRecording ? 'Stop Recording' : 'Voice Input'}
-                    </button>
-                  </div>
-                  <div className="text-xs text-gray-500">
-                    {characterCount} characters
-                  </div>
-                </div>
-              </div>
-            </div>
-            <div className="flex justify-end p-4 border-t border-gray-200">
-              <Button
-                className="bg-blue-700 hover:bg-blue-800 text-white font-medium px-4 py-2 h-auto"
-                disabled={dictationText.trim().length < 10 || isProcessing}
-                onClick={handleProcessOrder}
-              >
-                {isProcessing ? (
-                  <>
-                    <svg className="animate-spin -ml-1 mr-3 h-4 w-4 text-white" xmlns="http://www.w3.org/2000/svg" fill="none" viewBox="0 0 24 24">
-                      <circle className="opacity-25" cx="12" cy="12" r="10" stroke="currentColor" strokeWidth="4"></circle>
-                      <path className="opacity-75" fill="currentColor" d="M4 12a8 8 0 018-8V0C5.373 0 0 5.373 0 12h4zm2 5.291A7.962 7.962 0 014 12H0c0 3.042 1.135 5.824 3 7.938l3-2.647z"></path>
-                    </svg>
-                    Processing...
-                  </>
-                ) : (
-                  "Process Order"
-                )}
-              </Button>
-            </div>
-          </div>
-        )}
-        
-        {/* Validation View */}
-        {orderStep === 'validation' && validationResult && (
-          <Card>
-            <CardContent className="p-6">
-              <ValidationView 
-                dictationText={dictationText} 
-                validationResult={validationResult}
-                onBack={handleBackToDictation}
-                onSign={handleSignOrder}
-              />
-            </CardContent>
-          </Card>
-        )}
-        
-        {/* Signature Form */}
-        {orderStep === 'signature' && validationResult && (
-          isTrialUser ? (
-            <Card>
-              <CardContent className="p-6">
-                <h2 className="text-xl font-medium mb-4">Order Validation Complete</h2>
-                <Alert className="mb-6 bg-green-50 border-green-200 text-green-800">
-                  <div className="flex items-start">
-                    <div className="mr-2 flex-shrink-0">✓</div>
-                    <AlertDescription>
-                      Your order has been successfully validated! In a full account, you would be able to sign and submit this order to a radiology group.
-                    </AlertDescription>
-                  </div>
-                </Alert>
-                
-                <Card className="mb-6 bg-blue-50 border-blue-200">
-                  <CardHeader className="pb-2">
-                    <CardTitle className="text-md text-blue-700">Trial Validation Credits</CardTitle>
-                    <CardDescription className="text-blue-600">
-                      You have used 1 validation credit. You have {remainingCredits} credits remaining in your trial.
-                    </CardDescription>
-                  </CardHeader>
-                  <CardContent className="pt-0 pb-4">
-                    <p className="text-sm text-blue-700">
-                      To continue using RadOrderPad with unlimited validations and to submit orders to radiology groups, please sign up for a full account.
-                    </p>
-                    <p className="mt-3 text-sm text-blue-700 font-medium">
-                      Please contact support to upgrade to a full account.
-                    </p>
-                  </CardContent>
-                </Card>
-                
-                <div className="flex justify-between">
-                  <Button variant="outline" onClick={handleBackToDictation}>
-                    Back to Dictation
-                  </Button>
-                  <Button className="bg-gray-800 hover:bg-gray-900 text-white">
-                    Start New Validation
-                  </Button>
-                </div>
-              </CardContent>
-            </Card>
-          ) : (
-            <SignatureForm
-              patient={patient}
-              dictationText={dictationText}
-              validationResult={validationResult}
-              onBack={handleBackToDictation}
-              onSubmitted={handleOrderSubmitted}
-            />
-          )
-        )}
-      </div>
-    </div>
-  );
-};
-
->>>>>>> c2e62f65
+import { useState, useEffect, useRef } from "react";
+import { apiRequest } from "@/lib/queryClient";
+import { useAuth } from "@/lib/useAuth";
+import { Patient } from "@/lib/types";
+import { Card, CardContent, CardHeader, CardTitle, CardDescription } from "@/components/ui/card";
+import { Button } from "@/components/ui/button";
+import { Alert, AlertDescription } from "@/components/ui/alert";
+import PatientInfoCard from "@/components/order/PatientInfoCard";
+import ValidationView from "@/components/order/ValidationView";
+import PatientIdentificationDialog from "@/components/order/PatientIdentificationDialog";
+import SignatureForm from "@/components/order/SignatureForm";
+import { ArrowLeft, AlertCircle, Info, X, Beaker, InfoIcon, Mic } from "lucide-react";
+import { Badge } from "@/components/ui/badge";
+import { UserRole } from "@/lib/roles";
+import PageHeader from "@/components/layout/PageHeader";
+
+
+interface NewOrderProps {
+  userRole?: UserRole;
+}
+
+const NewOrder = ({ userRole = UserRole.Physician }: NewOrderProps) => {
+  const { user, isAuthenticated, isLoading } = useAuth();
+  const [orderStep, setOrderStep] = useState<'dictation' | 'validation' | 'signature'>('dictation');
+  const [dictationText, setDictationText] = useState("");
+  const [validationResult, setValidationResult] = useState<any>(null);
+  const [validationFeedback, setValidationFeedback] = useState<string | null>(null);
+  const [attemptCount, setAttemptCount] = useState(0);
+  const [characterCount, setCharacterCount] = useState(0);
+  const [remainingCredits, setRemainingCredits] = useState(5);
+  const [isPatientDialogOpen, setIsPatientDialogOpen] = useState(false);
+  const [patient, setPatient] = useState<Patient>({
+    id: 0,
+    name: 'No Patient Identified',
+    dob: '',
+    mrn: '',
+    pidn: '',
+    radiologyGroupId: null,
+    referringPracticeId: null,
+    externalPatientId: null,
+    encryptedData: '',
+    createdAt: new Date(),
+    updatedAt: new Date(),
+    gender: ''
+  });
+  const [submittedOrderId, setSubmittedOrderId] = useState<number | null>(null);
+  const [isProcessing, setIsProcessing] = useState(false);
+  const [isRecording, setIsRecording] = useState(false);
+  const [interimTranscript, setInterimTranscript] = useState("");
+  const recognitionRef = useRef<any>(null);
+  
+  // Check if user is trial user - use the role from auth if available
+  const effectiveUserRole = user?.role || userRole;
+  const isTrialUser = effectiveUserRole === UserRole.TrialPhysician;
+  
+  // Check authentication status on component mount
+  useEffect(() => {
+    if (!isLoading && !isAuthenticated) {
+      setValidationFeedback("You must be logged in to validate orders. Please log in and try again.");
+    }
+  }, [isLoading, isAuthenticated]);
+  
+  // Type declarations for Web Speech API
+  interface SpeechRecognitionEvent extends Event {
+    results: SpeechRecognitionResultList;
+    resultIndex: number;
+    interpretation: any;
+  }
+
+  interface SpeechRecognitionErrorEvent extends Event {
+    error: string;
+    message: string;
+  }
+
+  interface SpeechRecognitionResult {
+    isFinal: boolean;
+    [index: number]: SpeechRecognitionAlternative;
+  }
+
+  interface SpeechRecognitionResultList {
+    length: number;
+    item(index: number): SpeechRecognitionResult;
+    [index: number]: SpeechRecognitionResult;
+  }
+
+  interface SpeechRecognitionAlternative {
+    transcript: string;
+    confidence: number;
+  }
+
+  interface SpeechRecognition extends EventTarget {
+    continuous: boolean;
+    interimResults: boolean;
+    lang: string;
+    start(): void;
+    stop(): void;
+    abort(): void;
+    onresult: (event: SpeechRecognitionEvent) => void;
+    onerror: (event: SpeechRecognitionErrorEvent) => void;
+    onend: () => void;
+    onstart: () => void;
+  }
+
+  // Clean up speech recognition when component unmounts
+  useEffect(() => {
+    return () => {
+      if (recognitionRef.current) {
+        recognitionRef.current.stop();
+      }
+    };
+  }, []);
+  
+  // Handle opening patient identification dialog
+  const handleEditPatient = () => {
+    setIsPatientDialogOpen(true);
+  };
+  
+  // Handle patient identification
+  const handlePatientIdentified = (patientInfo: { name: string; dob: string }) => {
+    // Update patient with identified information
+    setPatient({
+      ...patient,
+      name: patientInfo.name,
+      dob: patientInfo.dob
+    });
+    
+    // Close the dialog
+    setIsPatientDialogOpen(false);
+  };
+  
+  // Process order
+  const handleProcessOrder = async () => {
+    // Check if user is authenticated
+    if (!isLoading && !isAuthenticated) {
+      setValidationFeedback("You must be logged in to validate orders. Please log in and try again.");
+      return;
+    }
+    
+    
+    if (!dictationText || dictationText.trim().length < 10) {
+      setValidationFeedback("Please provide more detailed dictation before submitting");
+      return;
+    }
+    
+    // For trial users, decrement remaining credits
+    if (isTrialUser) {
+      setRemainingCredits(prev => Math.max(0, prev - 1));
+    }
+    
+    try {
+      // Show loading state
+      setIsProcessing(true);
+      // Don't set validation feedback for processing state
+      
+      // Determine which API endpoint to use based on user role
+      const endpoint = isTrialUser ? '/api/orders/validate/trial' : '/api/orders/validate';
+      
+      console.log("Making API call to:", endpoint);
+      console.log("Request payload:", {
+        dictationText,
+        isOverrideValidation: attemptCount > 0
+      });
+      
+      // Check if token exists in localStorage
+      const token = localStorage.getItem('rad_order_pad_access_token');
+      if (!token) {
+        console.error("No authentication token found");
+        setValidationFeedback("Authentication error: No token found. Please log in again.");
+        return;
+      }
+      
+      // Prepare the request payload based on the endpoint
+      let requestPayload;
+      
+      if (isTrialUser) {
+        // Simplified payload for trial endpoint
+        requestPayload = {
+          dictationText,
+          isOverrideValidation: attemptCount > 0
+        };
+      } else {
+        // Full payload for regular endpoint - same as trial, just dictation
+        requestPayload = {
+          dictationText,
+          isOverrideValidation: attemptCount > 0
+        };
+      }
+      
+      console.log("Making API call to:", endpoint);
+      console.log("Request payload:", requestPayload);
+      
+      // Make API call to validate the order
+      const response = await apiRequest('POST', endpoint, requestPayload);
+      
+      console.log("API Response status:", response.status);
+      // Log headers in a TypeScript-compatible way
+      const headerObj: Record<string, string> = {};
+      response.headers.forEach((value, key) => {
+        headerObj[key] = value;
+      });
+      console.log("API Response headers:", headerObj);
+      
+      // Parse the response
+      const apiResult = await response.json();
+      
+      // Log the full response data
+      console.log("API Response data:", apiResult);
+      
+      // Handle the validation result
+      try {
+        // Check if we have the expected structure from the remote API
+        if (apiResult.validationResult) {
+          // Remote API format
+          const result = {
+            validationStatus: apiResult.validationResult.validationStatus === 'appropriate' ? 'valid' : 'invalid',
+            feedback: apiResult.validationResult.feedback || 'No feedback provided',
+            complianceScore: apiResult.validationResult.complianceScore,
+            suggestedCodes: [
+              ...(apiResult.validationResult.suggestedICD10Codes?.map((icd: any) => ({
+                code: icd.code,
+                description: icd.description,
+                type: 'ICD-10' as const,
+                confidence: icd.confidence || 0.8,
+                isPrimary: icd.isPrimary || false
+              })) || []),
+              ...(apiResult.validationResult.suggestedCPTCodes?.map((cpt: any) => ({
+                code: cpt.code,
+                description: cpt.description,
+                type: 'CPT' as const,
+                confidence: cpt.confidence || 0.8,
+                isPrimary: cpt.isPrimary || false
+              })) || [])
+            ]
+            // orderId is no longer returned by the validation endpoint
+          };
+          
+          console.log("Processed validation result:", result);
+          
+          if (result.validationStatus === 'valid') {
+            // Successful validation
+            console.log("Validation successful:", result);
+            setValidationResult(result);
+            setOrderStep('validation');
+            setValidationFeedback(null);
+          } else {
+            // Validation issues
+            console.log("Validation issues:", result.feedback);
+            setValidationFeedback(result.feedback || "There are issues with your order that need to be addressed.");
+            setAttemptCount(prev => prev + 1);
+          }
+        } else {
+          // If we didn't find the expected structure, try to use the response directly
+          if (apiResult.validationStatus === 'valid') {
+            // Successful validation
+            console.log("Validation successful:", apiResult);
+            setValidationResult(apiResult);
+            setOrderStep('validation');
+            setValidationFeedback(null);
+          } else {
+            // Validation issues
+            console.log("Validation issues:", apiResult.feedback);
+            setValidationFeedback(apiResult.feedback || "There are issues with your order that need to be addressed.");
+            setAttemptCount(prev => prev + 1);
+          }
+        }
+      } catch (parseError) {
+        console.error("Error parsing validation data:", parseError);
+        setValidationFeedback("Error processing the validation response. Please try again.");
+      }
+    } catch (error) {
+      console.error("Error validating order:", error);
+      
+      // Type guard for Error objects
+      if (error instanceof Error) {
+        console.error("Error details:", {
+          name: error.name,
+          message: error.message,
+          stack: error.stack
+        });
+        
+        // Provide more specific error message based on the error type
+        if (error.message.includes('Network error') || error.message.includes('Failed to fetch')) {
+          setValidationFeedback("Network error: Unable to connect to the validation service. Please check your internet connection and try again.");
+        } else if (error.message.includes('401')) {
+          setValidationFeedback("Authentication error: Your session may have expired. Please log out and log back in, then try again.");
+        } else if (error.message.includes('403')) {
+          setValidationFeedback("Authorization error: You don't have permission to perform this action. Please contact support.");
+        } else if (error.message.includes('500')) {
+          setValidationFeedback("Server error: The validation service encountered an error. Our team has been notified and is working to resolve the issue.");
+        } else {
+          setValidationFeedback(`Error: ${error.message}. Please try again or contact support if the issue persists.`);
+        }
+      } else {
+        console.error("Unknown error type:", error);
+        setValidationFeedback("An unexpected error occurred while processing your order. Please try again.");
+      }
+      
+      // Log additional diagnostic information
+      console.log("Diagnostic information:");
+      console.log("- API endpoint:", isTrialUser ? '/api/orders/validate/trial' : '/api/orders/validate');
+      console.log("- Token exists:", !!localStorage.getItem('rad_order_pad_access_token'));
+      console.log("- Dictation length:", dictationText.length);
+      console.log("- Attempt count:", attemptCount);
+    } finally {
+      setIsProcessing(false);
+    }
+  };
+  
+  // Handle returning to dictation
+  const handleBackToDictation = () => {
+    setOrderStep('dictation');
+  };
+  
+  // Handle signing the order
+  const handleSignOrder = () => {
+    setOrderStep('signature');
+  };
+  
+  // Handle order submission
+  const handleOrderSubmitted = (orderId: number) => {
+    console.log("NewOrder - handleOrderSubmitted  orderId:", {orderId});
+    setSubmittedOrderId(orderId);
+    // You could redirect to a confirmation page or show a success message
+    alert(`Order #${orderId} has been successfully submitted!`);
+    // Reset the form to start a new order
+    setOrderStep('dictation');
+    setDictationText("");
+    setValidationResult(null);
+  };
+
+  // Handle clear dictation text
+  const handleClearText = () => {
+    setDictationText("");
+    setCharacterCount(0);
+  };
+
+  // Function to add additional clarification section
+  const addAdditionalClarification = () => {
+    const newText = dictationText + "\n--------Additional Clarification----------\n";
+    setDictationText(newText);
+    setCharacterCount(newText.length);
+    
+    // Focus and move cursor to end of textarea
+    setTimeout(() => {
+      const textarea = document.querySelector('textarea');
+      if (textarea) {
+        textarea.focus();
+        textarea.selectionStart = newText.length;
+        textarea.selectionEnd = newText.length;
+      }
+    }, 0);
+  };
+
+  // Handle dictation input
+  const handleDictationChange = (e: React.ChangeEvent<HTMLTextAreaElement>) => {
+    setDictationText(e.target.value);
+    setCharacterCount(e.target.value.length);
+    // Don't clear validation feedback when typing
+  };
+
+  // Handle voice input using Web Speech API
+  const handleVoiceInput = () => {
+    if (isRecording) {
+      stopListening();
+    } else {
+      startListening();
+    }
+  };
+
+  const startListening = () => {
+    // Check if SpeechRecognition is available
+    if (!('webkitSpeechRecognition' in window) && !('SpeechRecognition' in window)) {
+      alert("Voice Recognition Not Available. Your browser doesn't support voice recognition. Please type manually.");
+      return;
+    }
+
+    try {
+      // Initialize speech recognition
+      // @ts-ignore - TypeScript doesn't know about these browser-specific APIs
+      const SpeechRecognitionAPI = window.SpeechRecognition || window.webkitSpeechRecognition;
+      const recognition = new SpeechRecognitionAPI() as SpeechRecognition;
+      
+      // Configure recognition
+      recognition.continuous = false; // Get one complete phrase at a time
+      recognition.interimResults = true; // Still get interim results for feedback
+      recognition.lang = 'en-US';
+      
+      recognition.onstart = () => {
+        setIsRecording(true);
+        console.log("Speech recognition started");
+      };
+      
+      recognition.onresult = (event: SpeechRecognitionEvent) => {
+        let finalTranscript = '';
+        let currentInterimTranscript = '';
+        
+        console.log("Speech recognition result received", event.results);
+        
+        // Process results
+        for (let i = event.resultIndex; i < event.results.length; i++) {
+          const result = event.results[i];
+          if (result.isFinal) {
+            finalTranscript += result[0].transcript;
+            console.log("Final transcript:", result[0].transcript);
+          } else {
+            currentInterimTranscript += result[0].transcript;
+            console.log("Interim transcript:", result[0].transcript);
+          }
+        }
+        
+        // Update interim transcript for visual feedback
+        console.log("Setting interim transcript:", currentInterimTranscript);
+        setInterimTranscript(currentInterimTranscript);
+        
+        // Only update the main text area with final results
+        if (finalTranscript) {
+          console.log("Updating dictation text with final transcript:", finalTranscript);
+          setDictationText(prevText => {
+            const newText = prevText ? `${prevText} ${finalTranscript}` : finalTranscript;
+            setCharacterCount(newText.length);
+            return newText.trim();
+          });
+          
+          // Clear interim transcript when we have a final result
+          setInterimTranscript('');
+          
+          // Restart recognition to get the next phrase
+          // This creates a small pause between phrases for better accuracy
+          recognition.stop();
+        }
+      };
+      
+      // When recognition ends, restart it if still in recording mode
+      recognition.onend = () => {
+        if (isRecording && recognitionRef.current) {
+          // Small delay before restarting to avoid rapid restarts
+          setTimeout(() => {
+            try {
+              recognitionRef.current.start();
+            } catch (error) {
+              // Ignore errors from trying to start when already started
+              console.log("Recognition restart error (can be ignored):", error);
+            }
+          }, 300);
+        } else {
+          setIsRecording(false);
+          setInterimTranscript('');
+        }
+      };
+      
+      recognition.onerror = (event: SpeechRecognitionErrorEvent) => {
+        console.error('Speech recognition error', event.error);
+        setIsRecording(false);
+        setInterimTranscript('');
+      };
+      
+      // Store the recognition instance in our ref
+      recognitionRef.current = recognition;
+      
+      // Start listening
+      recognition.start();
+    } catch (error) {
+      console.error('Error initializing speech recognition:', error);
+    }
+  };
+  
+  const stopListening = () => {
+    if (recognitionRef.current) {
+      recognitionRef.current.stop();
+      setIsRecording(false);
+      setInterimTranscript('');
+    }
+  };
+
+  return (
+    <div className="p-6">
+      <PageHeader
+        title={`Radiology Order - ${patient.name}`}
+      >
+        <div className="bg-blue-50 text-blue-600 border border-blue-200 px-3 py-1 rounded-full text-xs font-medium">
+          {orderStep === 'dictation' && "Step 1 of 3: Dictation"}
+          {orderStep === 'validation' && "Step 2 of 3: Review"}
+          {orderStep === 'signature' && "Step 3 of 3: Sign Order"}
+        </div>
+      </PageHeader>
+      
+      <div>
+        {/* Trial User Banner */}
+        {isTrialUser && (
+          <Card className="mb-4 border-blue-200 bg-blue-50">
+            <CardHeader className="pb-2">
+              <div className="flex items-center justify-between">
+                <div className="flex items-center">
+                  <Beaker className="h-5 w-5 text-blue-500 mr-2" />
+                  <CardTitle className="text-lg text-blue-700">Trial Mode</CardTitle>
+                </div>
+                <Badge variant="outline" className="bg-white text-blue-700 border-blue-200">
+                  {remainingCredits} validation credits remaining
+                </Badge>
+              </div>
+              <CardDescription className="text-blue-700 mt-1">
+                You are using RadOrderPad in trial mode. In this mode, you can test the clinical validation features without sending orders to radiology groups.
+              </CardDescription>
+            </CardHeader>
+          </Card>
+        )}
+        
+        {/* Patient Information - Only show if not trial user */}
+        {!isTrialUser && (
+          <div className="mb-6">
+            <PatientInfoCard 
+              patient={patient} 
+              onEditPatient={handleEditPatient}
+            />
+          </div>
+        )}
+        
+        {/* Patient Identification Dialog */}
+        <PatientIdentificationDialog
+          open={isPatientDialogOpen}
+          onCancel={() => setIsPatientDialogOpen(false)}
+          onIdentify={handlePatientIdentified}
+        />
+        
+        {/* Dictation Form */}
+        {orderStep === 'dictation' && (
+          <div className="bg-white rounded-lg border border-gray-200 overflow-hidden">
+            <div className="p-4">
+              <div className="flex items-center justify-between">
+                <div className="flex items-center">
+                  <span className="text-base font-medium text-gray-900">Clinical Dictation</span>
+                  <div className="ml-2 bg-amber-50 text-amber-700 border border-amber-200 px-2 py-0.5 rounded-full text-xs font-medium flex items-center">
+                    <svg xmlns="http://www.w3.org/2000/svg" width="12" height="12" viewBox="0 0 24 24" fill="none" stroke="currentColor" strokeWidth="2" strokeLinecap="round" strokeLinejoin="round" className="h-3 w-3 mr-1">
+                      <circle cx="12" cy="12" r="10"></circle>
+                      <line x1="12" y1="8" x2="12" y2="12"></line>
+                      <line x1="12" y1="16" x2="12.01" y2="16"></line>
+                    </svg>
+                    HIPAA Protected
+                  </div>
+                </div>
+              </div>
+              <p className="text-sm text-gray-600 mt-1">
+                Include clinical indications, relevant history, and requested study details.
+                <span className="ml-1 text-blue-600 font-medium">
+                  You may edit or append to your existing text.
+                </span>
+              </p>
+              
+              {/* Processing indicator */}
+              {isProcessing && (
+                <div className="mt-3 bg-blue-50 border border-blue-200 rounded-md p-3">
+                  <div className="flex items-center">
+                    <svg className="animate-spin h-4 w-4 text-blue-600 mr-2" xmlns="http://www.w3.org/2000/svg" fill="none" viewBox="0 0 24 24">
+                      <circle className="opacity-25" cx="12" cy="12" r="10" stroke="currentColor" strokeWidth="4"></circle>
+                      <path className="opacity-75" fill="currentColor" d="M4 12a8 8 0 018-8V0C5.373 0 0 5.373 0 12h4zm2 5.291A7.962 7.962 0 014 12H0c0 3.042 1.135 5.824 3 7.938l3-2.647z"></path>
+                    </svg>
+                    <span className="text-sm text-blue-700 font-medium">Processing your order...</span>
+                  </div>
+                </div>
+              )}
+              
+              {/* Validation feedback - only shown for actual issues */}
+              {validationFeedback && !isProcessing && (
+                <Alert variant="destructive" className="mt-3 bg-red-50 border-red-200 text-red-800">
+                  <div className="flex justify-between">
+                    <div className="flex items-start">
+                      <AlertCircle className="h-4 w-4 mt-0.5 mr-2 flex-shrink-0" />
+                      <AlertDescription className="text-sm">
+                        <div className="font-medium mb-1">Issues with Dictation</div>
+                        {validationFeedback}
+                      </AlertDescription>
+                    </div>
+                    <Button 
+                      variant="ghost" 
+                      size="sm" 
+                      className="h-6 w-6 p-0 text-gray-400 hover:text-gray-500"
+                      onClick={() => setValidationFeedback(null)}
+                    >
+                      <X className="h-4 w-4" />
+                    </Button>
+                  </div>
+                  <div className="mt-2 ml-6">
+                    <Button
+                      variant="ghost"
+                      size="sm"
+                      className="h-7 px-2 text-xs bg-white border border-gray-200 hover:bg-gray-50 hover:text-gray-800"
+                      onClick={addAdditionalClarification}
+                    >
+                      + Add Clarification
+                    </Button>
+                    <Button
+                      variant="ghost"
+                      size="sm"
+                      className="h-7 px-2 text-xs bg-amber-50 text-amber-800 border border-amber-200 ml-2 hover:bg-amber-100 hover:text-amber-900 hover:border-amber-300"
+                      onClick={() => {
+                        // Force validation to proceed by setting attemptCount to 3 and resubmitting
+                        setAttemptCount(3);
+                        handleProcessOrder();
+                      }}
+                    >
+                      Override
+                    </Button>
+                  </div>
+                </Alert>
+              )}
+              
+              <div className="mt-3 relative">
+                <textarea
+                  className="w-full h-48 p-3 border border-gray-200 rounded-md focus:ring-2 focus:ring-blue-500 focus:border-blue-500 outline-none resize-none"
+                  placeholder="Examples: '55-year-old female with newly diagnosed breast cancer. Request CT chest, abdomen and pelvis for staging.'"
+                  value={dictationText}
+                  onChange={handleDictationChange}
+                />
+                {/* Always render the interim transcript div, but only show content when there is interim text */}
+                <div className={`absolute bottom-12 left-0 right-0 bg-blue-50 px-3 py-2 text-blue-700 text-sm border-t border-blue-200 ${interimTranscript ? 'block' : 'hidden'}`}>
+                  <span className="opacity-70">{interimTranscript}</span>
+                  <span className="ml-1 animate-pulse">...</span>
+                </div>
+                <div className="flex justify-between items-center mt-2">
+                  <div className="flex space-x-2">
+                    <button
+                      className="flex items-center justify-center px-4 py-2 text-sm font-medium text-gray-700 bg-white border border-gray-300 rounded-md shadow-sm hover:bg-gray-50"
+                      onClick={handleClearText}
+                    >
+                      <svg width="16" height="16" viewBox="0 0 24 24" fill="none" xmlns="http://www.w3.org/2000/svg" className="mr-2">
+                        <rect x="4" y="4" width="16" height="16" rx="1" stroke="currentColor" strokeWidth="2"/>
+                        <path d="M9 9L15 15M15 9L9 15" stroke="currentColor" strokeWidth="2" strokeLinecap="round"/>
+                      </svg>
+                      Clear
+                    </button>
+                    <button
+                      className={`flex items-center justify-center px-4 py-2 ml-2 text-sm font-medium ${isRecording ? 'text-red-700 bg-red-50 border-red-300' : 'text-gray-700 bg-white border-gray-300'} rounded-md shadow-sm hover:bg-gray-50`}
+                      onClick={handleVoiceInput}
+                    >
+                      <Mic className={`h-4 w-4 mr-2 ${isRecording ? 'animate-pulse text-red-600' : ''}`} />
+                      {isRecording ? 'Stop Recording' : 'Voice Input'}
+                    </button>
+                  </div>
+                  <div className="text-xs text-gray-500">
+                    {characterCount} characters
+                  </div>
+                </div>
+              </div>
+            </div>
+            <div className="flex justify-end p-4 border-t border-gray-200">
+              <Button
+                className="bg-blue-700 hover:bg-blue-800 text-white font-medium px-4 py-2 h-auto"
+                disabled={dictationText.trim().length < 10 || isProcessing}
+                onClick={handleProcessOrder}
+              >
+                {isProcessing ? (
+                  <>
+                    <svg className="animate-spin -ml-1 mr-3 h-4 w-4 text-white" xmlns="http://www.w3.org/2000/svg" fill="none" viewBox="0 0 24 24">
+                      <circle className="opacity-25" cx="12" cy="12" r="10" stroke="currentColor" strokeWidth="4"></circle>
+                      <path className="opacity-75" fill="currentColor" d="M4 12a8 8 0 018-8V0C5.373 0 0 5.373 0 12h4zm2 5.291A7.962 7.962 0 014 12H0c0 3.042 1.135 5.824 3 7.938l3-2.647z"></path>
+                    </svg>
+                    Processing...
+                  </>
+                ) : (
+                  "Process Order"
+                )}
+              </Button>
+            </div>
+          </div>
+        )}
+        
+        {/* Validation View */}
+        {orderStep === 'validation' && validationResult && (
+          <Card>
+            <CardContent className="p-6">
+              <ValidationView 
+                dictationText={dictationText} 
+                validationResult={validationResult}
+                onBack={handleBackToDictation}
+                onSign={handleSignOrder}
+              />
+            </CardContent>
+          </Card>
+        )}
+        
+        {/* Signature Form */}
+        {orderStep === 'signature' && validationResult && (
+          isTrialUser ? (
+            <Card>
+              <CardContent className="p-6">
+                <h2 className="text-xl font-medium mb-4">Order Validation Complete</h2>
+                <Alert className="mb-6 bg-green-50 border-green-200 text-green-800">
+                  <div className="flex items-start">
+                    <div className="mr-2 flex-shrink-0">✓</div>
+                    <AlertDescription>
+                      Your order has been successfully validated! In a full account, you would be able to sign and submit this order to a radiology group.
+                    </AlertDescription>
+                  </div>
+                </Alert>
+                
+                <Card className="mb-6 bg-blue-50 border-blue-200">
+                  <CardHeader className="pb-2">
+                    <CardTitle className="text-md text-blue-700">Trial Validation Credits</CardTitle>
+                    <CardDescription className="text-blue-600">
+                      You have used 1 validation credit. You have {remainingCredits} credits remaining in your trial.
+                    </CardDescription>
+                  </CardHeader>
+                  <CardContent className="pt-0 pb-4">
+                    <p className="text-sm text-blue-700">
+                      To continue using RadOrderPad with unlimited validations and to submit orders to radiology groups, please sign up for a full account.
+                    </p>
+                    <p className="mt-3 text-sm text-blue-700 font-medium">
+                      Please contact support to upgrade to a full account.
+                    </p>
+                  </CardContent>
+                </Card>
+                
+                <div className="flex justify-between">
+                  <Button variant="outline" onClick={handleBackToDictation}>
+                    Back to Dictation
+                  </Button>
+                  <Button className="bg-gray-800 hover:bg-gray-900 text-white">
+                    Start New Validation
+                  </Button>
+                </div>
+              </CardContent>
+            </Card>
+          ) : (
+            <SignatureForm
+              patient={patient}
+              dictationText={dictationText}
+              validationResult={validationResult}
+              onBack={handleBackToDictation}
+              onSubmitted={handleOrderSubmitted}
+            />
+          )
+        )}
+      </div>
+    </div>
+  );
+};
+
 export default NewOrder;