import { useState, useEffect, useRef } from "react";
import { useQuery } from "@tanstack/react-query";
import {
  Table,
  TableBody,
  TableCell,
  TableHead,
  TableHeader,
  TableRow
} from "@/components/ui/table";
import { Button } from "@/components/ui/button";
import { Badge } from "@/components/ui/badge";
import {
  Select,
  SelectContent,
  SelectItem,
  SelectTrigger,
  SelectValue
} from "@/components/ui/select";
import { Input } from "@/components/ui/input";
import { Card, CardContent, CardHeader, CardTitle } from "@/components/ui/card";
import { Tabs, TabsContent, TabsList, TabsTrigger } from "@/components/ui/tabs";
import { Search, Filter, Calendar, Clock, ArrowUpDown, FileText, CheckCircle2, Calendar as CalendarIcon, Loader2 } from "lucide-react";
import { apiRequest } from "@/lib/queryClient";
<<<<<<< HEAD
import { getUserRoleFromStorage } from "@/lib/navigation";
=======
import { formatDateShort } from "@/lib/utils";
>>>>>>> c3bb0dfc
import { Avatar, AvatarFallback, AvatarImage } from "@/components/ui/avatar";
import PageHeader from "@/components/layout/PageHeader";
import DebugRadiologyUserInfo from "@/components/debug/DebugRadiologyUserInfo";

// Define the Order type based on actual API response
interface ApiRadiologyOrder {
  id: number;
  order_number?: string;
  status: 'pending_admin' | 'pending_radiology' | 'scheduled' | 'completed' | 'cancelled';
  priority?: string;
  modality: string | null;
  body_part?: string | null;
  final_cpt_code?: string;
  final_cpt_code_description?: string | null;
  final_validation_status?: string;
  created_at: string;
  updated_at: string;
  patient_name: string | null;
  patient_first_name: string | null;
  patient_last_name: string | null;
  patient_dob: string | null;
  patient_gender: string | null;
  patient_mrn?: string | null;
  referring_physician_name: string | null;
  referring_organization_id?: number;
}

const RadiologyQueue = () => {
  const [searchQuery, setSearchQuery] = useState("");
  const [debouncedSearchQuery, setDebouncedSearchQuery] = useState("");
  const [selectedFilter, setSelectedFilter] = useState("all");
  const [statusFilter, setStatusFilter] = useState("all");
  const debounceTimerRef = useRef<NodeJS.Timeout | null>(null);
  
  // Effect to handle debounced search
  useEffect(() => {
    // Clear any existing timer
    if (debounceTimerRef.current) {
      clearTimeout(debounceTimerRef.current);
    }
    
    // Only set up debounce timer if search query is at least 3 characters
    if (searchQuery.length >= 3) {
      // Set a new timer for 2 seconds
      debounceTimerRef.current = setTimeout(() => {
        setDebouncedSearchQuery(searchQuery);
      }, 2000);
    } else if (searchQuery.length === 0 && debouncedSearchQuery !== "") {
      // If search is cleared, update immediately
      setDebouncedSearchQuery("");
    }
    
    // Cleanup function to clear the timer if component unmounts or searchQuery changes
    return () => {
      if (debounceTimerRef.current) {
        clearTimeout(debounceTimerRef.current);
      }
    };
  }, [searchQuery]);
  
  // Fetch orders from the API
  const { data, isLoading, error } = useQuery<{orders: ApiRadiologyOrder[]} | ApiRadiologyOrder[]>({
    queryKey: ['/api/radiology/orders', statusFilter, debouncedSearchQuery],
    queryFn: async () => {
      // Check user role to determine which endpoint to use
      const userRole = getUserRoleFromStorage();
      
      // Use different endpoint for scheduler role
      let endpoint = userRole === 'scheduler' ? `/api/orders` : `/api/radiology/orders`;
      const params = new URLSearchParams();
      
      // Add status filter if not "all"
      if (statusFilter !== "all") {
        params.append('status', statusFilter);
      }
      
      // Add search query if provided and at least 3 characters
      if (debouncedSearchQuery && debouncedSearchQuery.length >= 3) {
        params.append('search', debouncedSearchQuery);
      }
      
      // Append query parameters if any exist
      if (params.toString()) {
        endpoint += `?${params.toString()}`;
      }
      
      console.log(`Fetching orders with endpoint: ${endpoint}${userRole === 'scheduler' ? ' (scheduler role)' : ' (non-scheduler role)'}`);
      
      try {
        const response = await apiRequest('GET', endpoint, undefined);
        if (!response.ok) {
          throw new Error(`Failed to fetch radiology orders: ${response.status} ${response.statusText}`);
        }
        
        // Log the raw response for debugging
        const responseText = await response.text();
        console.log('Raw API Response:', responseText);
        
        // Parse the response as JSON
        let data;
        try {
          data = JSON.parse(responseText);
        } catch (e) {
          console.error('Error parsing response as JSON:', e);
          throw new Error('Invalid JSON response from API');
        }
        
        console.log('Parsed API Response:', data);
        
        // Check if the response has the expected structure
        if (!data || (typeof data === 'object' && !Array.isArray(data.orders) && !Array.isArray(data))) {
          console.error('Unexpected API response structure:', data);
          return { orders: [] };
        }
        
        return data;
      } catch (error) {
        console.error('Error fetching radiology orders:', error);
        throw error;
      }
    },
    staleTime: 60000, // 1 minute
  });
  
  // Handle both response formats - either direct array or object with orders property
  const orders = Array.isArray(data) ? data : data?.orders || [];
  
  // Filter orders by status and modality for radiology queue
  const filteredOrders = orders.filter(order => {
    // First filter by selected status
    if (statusFilter !== "all" && order.status !== statusFilter) {
      return false;
    }
    
    // Then filter by modality
    if (selectedFilter === "all") {
      return true;
    } else if (selectedFilter === "mri") {
      return order.modality && order.modality.toLowerCase().includes('mri');
    } else if (selectedFilter === "ct") {
      return order.modality && order.modality.toLowerCase().includes('ct');
    } else if (selectedFilter === "xray") {
      return order.modality && order.modality.toLowerCase().includes('x-ray');
    }
    return false;
  }) || [];
  
  // Further filter by search query if not using API search
  const searchFilteredOrders = debouncedSearchQuery && debouncedSearchQuery.length >= 3
    ? filteredOrders
    : filteredOrders.filter(order => {
        const searchLower = searchQuery.toLowerCase();
        if (searchLower === '') return true; // Always include all orders when search is empty
        
        return (
          (order.patient_name && order.patient_name.toLowerCase().includes(searchLower)) ||
          (order.patient_first_name && order.patient_first_name.toLowerCase().includes(searchLower)) ||
          (order.patient_last_name && order.patient_last_name.toLowerCase().includes(searchLower)) ||
          (order.patient_mrn && order.patient_mrn.toLowerCase().includes(searchLower)) ||
          (order.modality && order.modality.toLowerCase().includes(searchLower))
        );
      });
  
  // Format date for display
  
  // Format time for display
  const formatTime = (dateString: string) => {
    const date = new Date(dateString);
    return date.toLocaleTimeString('en-US', { hour: 'numeric', minute: '2-digit' });
  };
  
  // Generating some referring physician initials
  const getReferringPhysicianInitials = (name: string | null) => {
    if (!name) return "DR";
    
    const names = name.split(' ');
    if (names.length >= 2) {
      return `${names[0][0]}${names[1][0]}`;
    }
    return name.substring(0, 2).toUpperCase();
  };
  

  return (
    <div className="p-6">
      <PageHeader
        title="Radiology Queue"
        description="Review and schedule pending orders"
      >
        <div>
          <Button size="sm">
            <CalendarIcon className="h-4 w-4 mr-2" />
            View Schedule
          </Button>
        </div>
      </PageHeader>
      
      <DebugRadiologyUserInfo />
      
      <Card>
        <CardHeader className="pb-3">
          <CardTitle>Pending Orders</CardTitle>
        </CardHeader>
        <CardContent>
          <Tabs defaultValue="all" className="space-y-4">
            <div className="flex flex-col space-y-4">
              <TabsList>
                <TabsTrigger value="all">All Orders ({filteredOrders.length})</TabsTrigger>
                <TabsTrigger value="mri">MRI ({filteredOrders.filter(o => o.modality && o.modality.toLowerCase().includes('mri')).length})</TabsTrigger>
                <TabsTrigger value="ct">CT ({filteredOrders.filter(o => o.modality && o.modality.toLowerCase().includes('ct')).length})</TabsTrigger>
                <TabsTrigger value="xray">X-Ray ({filteredOrders.filter(o => o.modality && o.modality.toLowerCase().includes('x-ray')).length})</TabsTrigger>
              </TabsList>
              
              <div className="flex items-center space-x-2">
                <span className="text-sm font-medium">Status:</span>
                <Select
                  value={statusFilter}
                  onValueChange={setStatusFilter}
                >
                  <SelectTrigger className="w-44">
                    <SelectValue placeholder="Filter by status" />
                  </SelectTrigger>
                  <SelectContent>
                    <SelectItem value="all">All Statuses</SelectItem>
                    <SelectItem value="pending_radiology">Pending</SelectItem>
                    <SelectItem value="scheduled">Scheduled</SelectItem>
                    <SelectItem value="completed">Completed</SelectItem>
                    <SelectItem value="cancelled">Cancelled</SelectItem>
                  </SelectContent>
                </Select>
              </div>
            </div>
            
            <div className="flex justify-between items-center">
              <div className="relative w-72">
                <Search className="absolute left-2.5 top-2.5 h-4 w-4 text-slate-400" />
                <Input
                  placeholder="Search by patient, MRN, modality..."
                  className="pl-9"
                  value={searchQuery}
                  onChange={(e) => setSearchQuery(e.target.value)}
                  onKeyDown={(e) => {
                    if (e.key === 'Enter') {
                      // Prevent default form submission behavior
                      e.preventDefault();
                      
                      // Only trigger search if at least 3 characters
                      if (searchQuery.length >= 3) {
                        // Clear any existing timer
                        if (debounceTimerRef.current) {
                          clearTimeout(debounceTimerRef.current);
                        }
                        
                        // Update debounced query immediately
                        setDebouncedSearchQuery(searchQuery);
                      } else if (searchQuery.length === 0) {
                        // If search is cleared, update immediately
                        setDebouncedSearchQuery("");
                      } else {
                        // Show a message that at least 3 characters are required
                        console.log("Please enter at least 3 characters to search");
                      }
                    }
                  }}
                />
              </div>
              
              <div className="flex items-center space-x-2">
                <Filter className="h-4 w-4 text-slate-400" />
                <Select
                  value={selectedFilter}
                  onValueChange={setSelectedFilter}
                >
                  <SelectTrigger className="w-44">
                    <SelectValue placeholder="Filter by modality" />
                  </SelectTrigger>
                  <SelectContent>
                    <SelectItem value="all">All Modalities</SelectItem>
                    <SelectItem value="mri">MRI</SelectItem>
                    <SelectItem value="ct">CT Scan</SelectItem>
                    <SelectItem value="xray">X-Ray</SelectItem>
                  </SelectContent>
                </Select>
              </div>
            </div>
            
            {isLoading ? (
              <div className="flex justify-center items-center py-12">
                <Loader2 className="h-8 w-8 animate-spin text-primary" />
                <span className="ml-2 text-lg">Loading orders...</span>
              </div>
            ) : error ? (
              <div className="text-center py-12 text-red-500">
                <p>Error loading orders. Please try again later.</p>
                <Button variant="outline" className="mt-4" onClick={() => window.location.reload()}>
                  Retry
                </Button>
              </div>
            ) : (
              <Table>
                <TableHeader>
                  <TableRow>
                    <TableHead className="w-[180px]">
                      <Button variant="ghost" className="flex items-center text-slate-600 font-medium p-0 h-auto">
                        Patient
                        <ArrowUpDown className="ml-1 h-3 w-3" />
                      </Button>
                    </TableHead>
                    <TableHead>MRN</TableHead>
                    <TableHead>
                      <Button variant="ghost" className="flex items-center text-slate-600 font-medium p-0 h-auto">
                        Date
                        <ArrowUpDown className="ml-1 h-3 w-3" />
                      </Button>
                    </TableHead>
                    <TableHead>Time</TableHead>
                    <TableHead>Modality</TableHead>
                    <TableHead>Referring Physician</TableHead>
                    <TableHead className="text-right">Actions</TableHead>
                  </TableRow>
                </TableHeader>
                <TableBody>
                  {searchFilteredOrders.length === 0 ? (
                    <TableRow>
                      <TableCell colSpan={7} className="text-center py-8 text-slate-500">
                        No orders found matching your search criteria
                      </TableCell>
                    </TableRow>
                  ) : (
                    searchFilteredOrders.map((order) => (
                      <TableRow key={order.id}>
                        <TableCell className="font-medium">
                          {(order.patient_first_name && order.patient_last_name)
                            ? `${order.patient_first_name} ${order.patient_last_name}`
                            : order.patient_name || 'Unknown Patient'}
                        </TableCell>
                        <TableCell className="font-mono text-xs">{order.patient_mrn || 'No MRN'}</TableCell>
                        <TableCell>
                          <div className="flex items-center">
                            <Calendar className="h-3.5 w-3.5 mr-1.5 text-slate-500" />
                            {formatDateShort(order.created_at)}
                          </div>
                        </TableCell>
                        <TableCell>
                          <div className="flex items-center">
                            <Clock className="h-3.5 w-3.5 mr-1.5 text-slate-500" />
                            {formatTime(order.created_at)}
                          </div>
                        </TableCell>
                        <TableCell>
                          <Badge variant="outline" className="bg-blue-50 border-blue-200 text-blue-700">
                            {order.modality || 'Not Specified'}
                          </Badge>
                        </TableCell>
                        <TableCell>
                          <div className="flex items-center">
                            <Avatar className="h-6 w-6 mr-2">
                              <AvatarFallback className="bg-primary/10 text-primary text-xs">
                                {getReferringPhysicianInitials(order.referring_physician_name)}
                              </AvatarFallback>
                            </Avatar>
                            <span className="text-sm">{order.referring_physician_name || 'Unknown'}</span>
                          </div>
                        </TableCell>
                        <TableCell className="text-right">
                          <Button variant="default" size="sm">
                            <CalendarIcon className="h-4 w-4 mr-1" />
                            Schedule
                          </Button>
                        </TableCell>
                      </TableRow>
                    ))
                  )}
                </TableBody>
              </Table>
            )}
          </Tabs>
        </CardContent>
      </Card>
    </div>
  );
};

export default RadiologyQueue;<|MERGE_RESOLUTION|>--- conflicted
+++ resolved
@@ -1,4 +1,4 @@
-import { useState, useEffect, useRef } from "react";
+import { useState } from "react";
 import { useQuery } from "@tanstack/react-query";
 import {
   Table,
@@ -22,14 +22,9 @@
 import { Tabs, TabsContent, TabsList, TabsTrigger } from "@/components/ui/tabs";
 import { Search, Filter, Calendar, Clock, ArrowUpDown, FileText, CheckCircle2, Calendar as CalendarIcon, Loader2 } from "lucide-react";
 import { apiRequest } from "@/lib/queryClient";
-<<<<<<< HEAD
-import { getUserRoleFromStorage } from "@/lib/navigation";
-=======
 import { formatDateShort } from "@/lib/utils";
->>>>>>> c3bb0dfc
 import { Avatar, AvatarFallback, AvatarImage } from "@/components/ui/avatar";
 import PageHeader from "@/components/layout/PageHeader";
-import DebugRadiologyUserInfo from "@/components/debug/DebugRadiologyUserInfo";
 
 // Define the Order type based on actual API response
 interface ApiRadiologyOrder {
@@ -45,8 +40,6 @@
   created_at: string;
   updated_at: string;
   patient_name: string | null;
-  patient_first_name: string | null;
-  patient_last_name: string | null;
   patient_dob: string | null;
   patient_gender: string | null;
   patient_mrn?: string | null;
@@ -56,97 +49,18 @@
 
 const RadiologyQueue = () => {
   const [searchQuery, setSearchQuery] = useState("");
-  const [debouncedSearchQuery, setDebouncedSearchQuery] = useState("");
   const [selectedFilter, setSelectedFilter] = useState("all");
-  const [statusFilter, setStatusFilter] = useState("all");
-  const debounceTimerRef = useRef<NodeJS.Timeout | null>(null);
-  
-  // Effect to handle debounced search
-  useEffect(() => {
-    // Clear any existing timer
-    if (debounceTimerRef.current) {
-      clearTimeout(debounceTimerRef.current);
-    }
-    
-    // Only set up debounce timer if search query is at least 3 characters
-    if (searchQuery.length >= 3) {
-      // Set a new timer for 2 seconds
-      debounceTimerRef.current = setTimeout(() => {
-        setDebouncedSearchQuery(searchQuery);
-      }, 2000);
-    } else if (searchQuery.length === 0 && debouncedSearchQuery !== "") {
-      // If search is cleared, update immediately
-      setDebouncedSearchQuery("");
-    }
-    
-    // Cleanup function to clear the timer if component unmounts or searchQuery changes
-    return () => {
-      if (debounceTimerRef.current) {
-        clearTimeout(debounceTimerRef.current);
-      }
-    };
-  }, [searchQuery]);
   
   // Fetch orders from the API
   const { data, isLoading, error } = useQuery<{orders: ApiRadiologyOrder[]} | ApiRadiologyOrder[]>({
-    queryKey: ['/api/radiology/orders', statusFilter, debouncedSearchQuery],
+    queryKey: ['/api/radiology/orders'],
     queryFn: async () => {
-      // Check user role to determine which endpoint to use
-      const userRole = getUserRoleFromStorage();
-      
-      // Use different endpoint for scheduler role
-      let endpoint = userRole === 'scheduler' ? `/api/orders` : `/api/radiology/orders`;
-      const params = new URLSearchParams();
-      
-      // Add status filter if not "all"
-      if (statusFilter !== "all") {
-        params.append('status', statusFilter);
+      const response = await apiRequest('GET', '/api/radiology/orders', undefined);
+      if (!response.ok) {
+        throw new Error('Failed to fetch radiology orders');
       }
-      
-      // Add search query if provided and at least 3 characters
-      if (debouncedSearchQuery && debouncedSearchQuery.length >= 3) {
-        params.append('search', debouncedSearchQuery);
-      }
-      
-      // Append query parameters if any exist
-      if (params.toString()) {
-        endpoint += `?${params.toString()}`;
-      }
-      
-      console.log(`Fetching orders with endpoint: ${endpoint}${userRole === 'scheduler' ? ' (scheduler role)' : ' (non-scheduler role)'}`);
-      
-      try {
-        const response = await apiRequest('GET', endpoint, undefined);
-        if (!response.ok) {
-          throw new Error(`Failed to fetch radiology orders: ${response.status} ${response.statusText}`);
-        }
-        
-        // Log the raw response for debugging
-        const responseText = await response.text();
-        console.log('Raw API Response:', responseText);
-        
-        // Parse the response as JSON
-        let data;
-        try {
-          data = JSON.parse(responseText);
-        } catch (e) {
-          console.error('Error parsing response as JSON:', e);
-          throw new Error('Invalid JSON response from API');
-        }
-        
-        console.log('Parsed API Response:', data);
-        
-        // Check if the response has the expected structure
-        if (!data || (typeof data === 'object' && !Array.isArray(data.orders) && !Array.isArray(data))) {
-          console.error('Unexpected API response structure:', data);
-          return { orders: [] };
-        }
-        
-        return data;
-      } catch (error) {
-        console.error('Error fetching radiology orders:', error);
-        throw error;
-      }
+      const data = await response.json();
+      return data;
     },
     staleTime: 60000, // 1 minute
   });
@@ -154,41 +68,30 @@
   // Handle both response formats - either direct array or object with orders property
   const orders = Array.isArray(data) ? data : data?.orders || [];
   
-  // Filter orders by status and modality for radiology queue
+  // Filter orders by status for radiology queue
   const filteredOrders = orders.filter(order => {
-    // First filter by selected status
-    if (statusFilter !== "all" && order.status !== statusFilter) {
-      return false;
-    }
-    
-    // Then filter by modality
     if (selectedFilter === "all") {
-      return true;
+      return order.status === 'pending_radiology';
     } else if (selectedFilter === "mri") {
-      return order.modality && order.modality.toLowerCase().includes('mri');
+      return order.status === 'pending_radiology' && order.modality && order.modality.toLowerCase().includes('mri');
     } else if (selectedFilter === "ct") {
-      return order.modality && order.modality.toLowerCase().includes('ct');
+      return order.status === 'pending_radiology' && order.modality && order.modality.toLowerCase().includes('ct');
     } else if (selectedFilter === "xray") {
-      return order.modality && order.modality.toLowerCase().includes('x-ray');
+      return order.status === 'pending_radiology' && order.modality && order.modality.toLowerCase().includes('x-ray');
     }
     return false;
   }) || [];
   
-  // Further filter by search query if not using API search
-  const searchFilteredOrders = debouncedSearchQuery && debouncedSearchQuery.length >= 3
-    ? filteredOrders
-    : filteredOrders.filter(order => {
-        const searchLower = searchQuery.toLowerCase();
-        if (searchLower === '') return true; // Always include all orders when search is empty
-        
-        return (
-          (order.patient_name && order.patient_name.toLowerCase().includes(searchLower)) ||
-          (order.patient_first_name && order.patient_first_name.toLowerCase().includes(searchLower)) ||
-          (order.patient_last_name && order.patient_last_name.toLowerCase().includes(searchLower)) ||
-          (order.patient_mrn && order.patient_mrn.toLowerCase().includes(searchLower)) ||
-          (order.modality && order.modality.toLowerCase().includes(searchLower))
-        );
-      });
+  // Further filter by search query
+  const searchFilteredOrders = filteredOrders.filter(order => {
+    const searchLower = searchQuery.toLowerCase();
+    return (
+      (order.patient_name && order.patient_name.toLowerCase().includes(searchLower)) ||
+      (order.patient_mrn && order.patient_mrn.toLowerCase().includes(searchLower)) ||
+      (order.modality && order.modality.toLowerCase().includes(searchLower)) ||
+      searchLower === ''  // Always include all orders when search is empty
+    );
+  });
   
   // Format date for display
   
@@ -216,15 +119,11 @@
         title="Radiology Queue"
         description="Review and schedule pending orders"
       >
-        <div>
-          <Button size="sm">
-            <CalendarIcon className="h-4 w-4 mr-2" />
-            View Schedule
-          </Button>
-        </div>
+        <Button size="sm">
+          <CalendarIcon className="h-4 w-4 mr-2" />
+          View Schedule
+        </Button>
       </PageHeader>
-      
-      <DebugRadiologyUserInfo />
       
       <Card>
         <CardHeader className="pb-3">
@@ -232,33 +131,12 @@
         </CardHeader>
         <CardContent>
           <Tabs defaultValue="all" className="space-y-4">
-            <div className="flex flex-col space-y-4">
-              <TabsList>
-                <TabsTrigger value="all">All Orders ({filteredOrders.length})</TabsTrigger>
-                <TabsTrigger value="mri">MRI ({filteredOrders.filter(o => o.modality && o.modality.toLowerCase().includes('mri')).length})</TabsTrigger>
-                <TabsTrigger value="ct">CT ({filteredOrders.filter(o => o.modality && o.modality.toLowerCase().includes('ct')).length})</TabsTrigger>
-                <TabsTrigger value="xray">X-Ray ({filteredOrders.filter(o => o.modality && o.modality.toLowerCase().includes('x-ray')).length})</TabsTrigger>
-              </TabsList>
-              
-              <div className="flex items-center space-x-2">
-                <span className="text-sm font-medium">Status:</span>
-                <Select
-                  value={statusFilter}
-                  onValueChange={setStatusFilter}
-                >
-                  <SelectTrigger className="w-44">
-                    <SelectValue placeholder="Filter by status" />
-                  </SelectTrigger>
-                  <SelectContent>
-                    <SelectItem value="all">All Statuses</SelectItem>
-                    <SelectItem value="pending_radiology">Pending</SelectItem>
-                    <SelectItem value="scheduled">Scheduled</SelectItem>
-                    <SelectItem value="completed">Completed</SelectItem>
-                    <SelectItem value="cancelled">Cancelled</SelectItem>
-                  </SelectContent>
-                </Select>
-              </div>
-            </div>
+            <TabsList>
+              <TabsTrigger value="all">All Orders ({filteredOrders.length})</TabsTrigger>
+              <TabsTrigger value="mri">MRI ({filteredOrders.filter(o => o.modality && o.modality.toLowerCase().includes('mri')).length})</TabsTrigger>
+              <TabsTrigger value="ct">CT ({filteredOrders.filter(o => o.modality && o.modality.toLowerCase().includes('ct')).length})</TabsTrigger>
+              <TabsTrigger value="xray">X-Ray ({filteredOrders.filter(o => o.modality && o.modality.toLowerCase().includes('x-ray')).length})</TabsTrigger>
+            </TabsList>
             
             <div className="flex justify-between items-center">
               <div className="relative w-72">
@@ -268,29 +146,6 @@
                   className="pl-9"
                   value={searchQuery}
                   onChange={(e) => setSearchQuery(e.target.value)}
-                  onKeyDown={(e) => {
-                    if (e.key === 'Enter') {
-                      // Prevent default form submission behavior
-                      e.preventDefault();
-                      
-                      // Only trigger search if at least 3 characters
-                      if (searchQuery.length >= 3) {
-                        // Clear any existing timer
-                        if (debounceTimerRef.current) {
-                          clearTimeout(debounceTimerRef.current);
-                        }
-                        
-                        // Update debounced query immediately
-                        setDebouncedSearchQuery(searchQuery);
-                      } else if (searchQuery.length === 0) {
-                        // If search is cleared, update immediately
-                        setDebouncedSearchQuery("");
-                      } else {
-                        // Show a message that at least 3 characters are required
-                        console.log("Please enter at least 3 characters to search");
-                      }
-                    }
-                  }}
                 />
               </div>
               
@@ -358,11 +213,7 @@
                   ) : (
                     searchFilteredOrders.map((order) => (
                       <TableRow key={order.id}>
-                        <TableCell className="font-medium">
-                          {(order.patient_first_name && order.patient_last_name)
-                            ? `${order.patient_first_name} ${order.patient_last_name}`
-                            : order.patient_name || 'Unknown Patient'}
-                        </TableCell>
+                        <TableCell className="font-medium">{order.patient_name || 'Unknown Patient'}</TableCell>
                         <TableCell className="font-mono text-xs">{order.patient_mrn || 'No MRN'}</TableCell>
                         <TableCell>
                           <div className="flex items-center">
