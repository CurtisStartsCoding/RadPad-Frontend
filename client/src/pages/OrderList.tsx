--- conflicted
+++ resolved
@@ -1,7 +1,5 @@
-import { useState, useEffect, useRef } from "react";
+import { useState } from "react";
 import { useQuery } from "@tanstack/react-query";
-import { useAuth } from "@/lib/useAuth";
-import { UserRole } from "@/lib/roles";
 import {
   Table,
   TableBody,
@@ -10,15 +8,6 @@
   TableHeader,
   TableRow
 } from "@/components/ui/table";
-import {
-  Pagination,
-  PaginationContent,
-  PaginationEllipsis,
-  PaginationItem,
-  PaginationLink,
-  PaginationNext,
-  PaginationPrevious,
-} from "@/components/ui/pagination";
 import { Button } from "@/components/ui/button";
 import { Badge } from "@/components/ui/badge";
 import {
@@ -50,12 +39,8 @@
 import PageHeader from "@/components/layout/PageHeader";
 import { getNewOrderPath } from "@/lib/navigation";
 import { useLocation } from "wouter";
-<<<<<<< HEAD
-import OrderDebugInfo from "@/components/debug/DebugOrderUserInfo";
-=======
 import { useAuth } from "@/lib/useAuth";
 import { UserRole, getAvailableOrderActions } from "@/lib/roles";
->>>>>>> c3bb0dfc
 
 // Define the Order type based on API response
 interface ApiOrder {
@@ -73,7 +58,6 @@
   radiology_organization_name?: string;
   clinical_indication?: string;
   original_dictation?: string;
-  referring_physician_name?: string;
 }
 
 // Define the API response structure
@@ -89,18 +73,11 @@
 
 const OrderList = () => {
   const [searchQuery, setSearchQuery] = useState("");
-  const [debouncedSearchQuery, setDebouncedSearchQuery] = useState("");
   const [selectedFilter, setSelectedFilter] = useState("all");
-  const [currentPage, setCurrentPage] = useState(1);
   const [_, setLocation] = useLocation();
-<<<<<<< HEAD
-  const debounceTimerRef = useRef<NodeJS.Timeout | null>(null);
   const { user } = useAuth();
-=======
-  const { user } = useAuth();
   
   const userRole = (user?.role as UserRole) || UserRole.Physician;
->>>>>>> c3bb0dfc
   
   // Handle navigation to new order page
   const handleNewOrderClick = () => {
@@ -109,63 +86,11 @@
     setLocation(newOrderPath);
   };
   
-  // Effect to handle debounced search
-  useEffect(() => {
-    // Clear any existing timer
-    if (debounceTimerRef.current) {
-      clearTimeout(debounceTimerRef.current);
-    }
-    
-    // Only set up debounce timer if search query is at least 3 characters
-    if (searchQuery.length >= 3) {
-      // Set a new timer for 2 seconds
-      debounceTimerRef.current = setTimeout(() => {
-        // Reset to page 1 when search query changes
-        setCurrentPage(1);
-        setDebouncedSearchQuery(searchQuery);
-      }, 2000);
-    } else if (searchQuery.length === 0 && debouncedSearchQuery !== "") {
-      // If search is cleared, update immediately and reset to page 1
-      setCurrentPage(1);
-      setDebouncedSearchQuery("");
-    }
-    
-    // Cleanup function to clear the timer if component unmounts or searchQuery changes
-    return () => {
-      if (debounceTimerRef.current) {
-        clearTimeout(debounceTimerRef.current);
-      }
-    };
-  }, [searchQuery]);
-  
   // Fetch orders from the API
-  const { data, isLoading, error, refetch } = useQuery<OrdersApiResponse>({
-    queryKey: ['/api/orders', debouncedSearchQuery, selectedFilter, currentPage],
+  const { data, isLoading, error } = useQuery<OrdersApiResponse>({
+    queryKey: ['/api/orders'],
     queryFn: async () => {
-      // Build the query parameters
-      let endpoint = '/api/orders';
-      const params = new URLSearchParams();
-      
-      // Add search query if provided and at least 3 characters
-      if (debouncedSearchQuery && debouncedSearchQuery.length >= 3) {
-        params.append('search', debouncedSearchQuery);
-      }
-      
-      // Add filter if not "all"
-      if (selectedFilter !== "all") {
-        params.append('status', selectedFilter);
-      }
-      
-      // Add pagination
-      params.append('page', currentPage.toString());
-      
-      // Append query parameters if any exist
-      if (params.toString()) {
-        endpoint += `?${params.toString()}`;
-      }
-      
-      console.log(`Fetching orders with endpoint: ${endpoint}`);
-      const response = await apiRequest('GET', endpoint, undefined);
+      const response = await apiRequest('GET', '/api/orders', undefined);
       if (!response.ok) {
         throw new Error('Failed to fetch orders');
       }
@@ -194,23 +119,20 @@
     return false;
   });
   
-  // Use the filtered orders directly from the API if debounced search query is provided
-  // Otherwise, filter client-side
-  const searchFilteredOrders = debouncedSearchQuery && debouncedSearchQuery.length >= 3
-    ? filteredOrders
-    : filteredOrders.filter(order => {
-        if (!order) return false;
-        
-        const patientName = `${order.patient_first_name || ''} ${order.patient_last_name || ''}`.trim();
-        
-        const searchLower = debouncedSearchQuery.toLowerCase() || searchQuery.toLowerCase();
-        return (
-          (patientName.toLowerCase() || '').includes(searchLower) ||
-          (order.patient_mrn?.toLowerCase() || '').includes(searchLower) ||
-          (order.modality?.toLowerCase() || '').includes(searchLower) ||
-          (order.radiology_organization_name?.toLowerCase() || '').includes(searchLower)
-        );
-      });
+  // Further filter by search query
+  const searchFilteredOrders = filteredOrders.filter(order => {
+    if (!order) return false;
+    
+    const patientName = `${order.patient_first_name || ''} ${order.patient_last_name || ''}`.trim();
+    
+    const searchLower = searchQuery.toLowerCase();
+    return (
+      (patientName.toLowerCase() || '').includes(searchLower) ||
+      (order.patient_mrn?.toLowerCase() || '').includes(searchLower) ||
+      (order.modality?.toLowerCase() || '').includes(searchLower) ||
+      (order.radiology_organization_name?.toLowerCase() || '').includes(searchLower)
+    );
+  });
   
   // Format date for display
   
@@ -367,118 +289,6 @@
         );
     }
   };
-  
-  // Handle page change
-  const handlePageChange = (page: number) => {
-    setCurrentPage(page);
-    // Scroll to top of the table when changing pages
-    window.scrollTo({ top: 0, behavior: 'smooth' });
-  };
-  
-  // Helper function to determine the number of columns based on user role
-  const getColSpan = () => {
-    if (!user) return 7; // Default fallback
-    
-    switch (user.role) {
-      case UserRole.Physician:
-        return 5; // Patient, Date, Time, Modality, View
-      case UserRole.AdminReferring:
-        return 7; // Patient, MRN, Date, Modality, Radiology Group, Status, Actions
-      case UserRole.Radiologist:
-      case UserRole.Scheduler:
-      case UserRole.AdminRadiology:
-        return 7; // Patient, MRN, Date, Time, Modality, Referring Physician, Actions
-      default:
-        return 7; // Default fallback
-    }
-  };
-  
-  // Generate pagination items
-  const renderPaginationItems = () => {
-    if (!data?.pagination) return null;
-    
-    const { total, page, limit, pages } = data.pagination;
-    const currentPage = page;
-    const totalPages = pages;
-    
-    // If no pages or only one page, don't show pagination
-    if (totalPages <= 1) return null;
-    
-    const items = [];
-    
-    // Previous button
-    items.push(
-      <PaginationItem key="prev">
-        <PaginationPrevious
-          onClick={() => handlePageChange(currentPage - 1)}
-          className={currentPage <= 1 ? "pointer-events-none opacity-50" : ""}
-        />
-      </PaginationItem>
-    );
-    
-    // First page
-    items.push(
-      <PaginationItem key={1}>
-        <PaginationLink
-          isActive={currentPage === 1}
-          onClick={() => handlePageChange(1)}
-        >
-          1
-        </PaginationLink>
-      </PaginationItem>
-    );
-    
-    // Ellipsis after first page
-    if (currentPage > 3) {
-      items.push(<PaginationItem key="ellipsis1"><PaginationEllipsis /></PaginationItem>);
-    }
-    
-    // Pages around current page
-    for (let i = Math.max(2, currentPage - 1); i <= Math.min(totalPages - 1, currentPage + 1); i++) {
-      if (i === 1 || i === totalPages) continue; // Skip first and last page as they're always shown
-      items.push(
-        <PaginationItem key={i}>
-          <PaginationLink
-            isActive={currentPage === i}
-            onClick={() => handlePageChange(i)}
-          >
-            {i}
-          </PaginationLink>
-        </PaginationItem>
-      );
-    }
-    
-    // Ellipsis before last page
-    if (currentPage < totalPages - 2) {
-      items.push(<PaginationItem key="ellipsis2"><PaginationEllipsis /></PaginationItem>);
-    }
-    
-    // Last page (if more than one page)
-    if (totalPages > 1) {
-      items.push(
-        <PaginationItem key={totalPages}>
-          <PaginationLink
-            isActive={currentPage === totalPages}
-            onClick={() => handlePageChange(totalPages)}
-          >
-            {totalPages}
-          </PaginationLink>
-        </PaginationItem>
-      );
-    }
-    
-    // Next button
-    items.push(
-      <PaginationItem key="next">
-        <PaginationNext
-          onClick={() => handlePageChange(currentPage + 1)}
-          className={currentPage >= totalPages ? "pointer-events-none opacity-50" : ""}
-        />
-      </PaginationItem>
-    );
-    
-    return items;
-  };
 
   return (
     <div className="p-6">
@@ -491,8 +301,6 @@
           New Order
         </Button>
       </PageHeader>
-      
-      <OrderDebugInfo />
       
       <Card>
         <CardHeader className="pb-3">
@@ -508,30 +316,6 @@
                   className="pl-9"
                   value={searchQuery}
                   onChange={(e) => setSearchQuery(e.target.value)}
-                  onKeyDown={(e) => {
-                    if (e.key === 'Enter') {
-                      // Prevent default form submission behavior
-                      e.preventDefault();
-                      
-                      // Only trigger search if at least 3 characters
-                      if (searchQuery.length >= 3) {
-                        // Clear any existing timer
-                        if (debounceTimerRef.current) {
-                          clearTimeout(debounceTimerRef.current);
-                        }
-                        
-                        // Reset to page 1 and update debounced query immediately
-                        setCurrentPage(1);
-                        setDebouncedSearchQuery(searchQuery);
-                      } else if (searchQuery.length === 0) {
-                        // If search is cleared, update immediately
-                        setDebouncedSearchQuery("");
-                      } else {
-                        // Show a message that at least 3 characters are required
-                        console.log("Please enter at least 3 characters to search");
-                      }
-                    }
-                  }}
                 />
               </div>
               
@@ -539,13 +323,7 @@
                 <Filter className="h-4 w-4 text-slate-400" />
                 <Select
                   value={selectedFilter}
-                  onValueChange={(value) => {
-                    setSelectedFilter(value);
-                    // Reset to page 1 when filter changes
-                    setCurrentPage(1);
-                    // Refetch orders when filter changes
-                    refetch();
-                  }}
+                  onValueChange={setSelectedFilter}
                 >
                   <SelectTrigger className="w-44">
                     <SelectValue placeholder="Filter by status" />
@@ -560,15 +338,6 @@
                 </Select>
               </div>
             </div>
-            
-            {/* Top Pagination */}
-            {data?.pagination && data.pagination.pages > 1 && (
-              <Pagination className="my-4">
-                <PaginationContent>
-                  {renderPaginationItems()}
-                </PaginationContent>
-              </Pagination>
-            )}
             
             {isLoading ? (
               <div className="flex justify-center items-center py-12">
@@ -586,73 +355,35 @@
               <Table>
                 <TableHeader>
                   <TableRow>
-                    {/* Patient column - shown for all roles */}
                     <TableHead className="w-[180px]">
                       <Button variant="ghost" className="flex items-center text-slate-600 font-medium p-0 h-auto">
                         Patient
                         <ArrowUpDown className="ml-1 h-3 w-3" />
                       </Button>
                     </TableHead>
-                    
-                    {/* MRN column - not shown for physician role */}
-                    {user?.role !== UserRole.Physician && (
-                      <TableHead>MRN</TableHead>
-                    )}
-                    
-                    {/* Date column - shown for all roles */}
+                    <TableHead>MRN</TableHead>
                     <TableHead>
                       <Button variant="ghost" className="flex items-center text-slate-600 font-medium p-0 h-auto">
                         Date
                         <ArrowUpDown className="ml-1 h-3 w-3" />
                       </Button>
                     </TableHead>
-                    
-                    {/* Time column - shown for physician, radiologist, scheduler, admin_radiology roles */}
-                    {(user?.role === UserRole.Physician ||
-                      user?.role === UserRole.Radiologist ||
-                      user?.role === UserRole.Scheduler ||
-                      user?.role === UserRole.AdminRadiology) && (
-                      <TableHead>Time</TableHead>
-                    )}
-                    
-                    {/* Modality column - shown for all roles */}
                     <TableHead>Modality</TableHead>
-                    
-                    {/* Radiology Group column - shown only for admin_referring role */}
-                    {user?.role === UserRole.AdminReferring && (
-                      <TableHead>Radiology Group</TableHead>
-                    )}
-                    
-                    {/* Referring Physician column - shown for radiologist, scheduler, admin_radiology roles */}
-                    {(user?.role === UserRole.Radiologist ||
-                      user?.role === UserRole.Scheduler ||
-                      user?.role === UserRole.AdminRadiology) && (
-                      <TableHead>Referring Physician</TableHead>
-                    )}
-                    
-                    {/* Status column - shown for physician and admin_referring roles */}
-                    {(user?.role === UserRole.Physician ||
-                      user?.role === UserRole.AdminReferring) && (
-                      <TableHead>Status</TableHead>
-                    )}
-                    
-                    {/* Actions/View column - shown for all roles but with different labels */}
-                    <TableHead className="text-right">
-                      {user?.role === UserRole.Physician ? 'View' : 'Actions'}
-                    </TableHead>
+                    <TableHead>Radiology Group</TableHead>
+                    <TableHead>Status</TableHead>
+                    <TableHead className="text-right">Actions</TableHead>
                   </TableRow>
                 </TableHeader>
                 <TableBody>
                   {searchFilteredOrders.length === 0 ? (
                     <TableRow>
-                      <TableCell colSpan={getColSpan()} className="text-center py-8 text-slate-500">
+                      <TableCell colSpan={7} className="text-center py-8 text-slate-500">
                         No orders found matching your search criteria
                       </TableCell>
                     </TableRow>
                   ) : (
                     searchFilteredOrders.map((order) => (
                       <TableRow key={order.id}>
-                        {/* Patient column - shown for all roles */}
                         <TableCell className="font-medium">
                           {order.patient_mrn && getAvailableOrderActions(userRole, order.status).canViewPatient ? (
                             <button 
@@ -666,88 +397,23 @@
                             <span>{`${order.patient_first_name || ''} ${order.patient_last_name || ''}`.trim() || 'Unknown'}</span>
                           )}
                         </TableCell>
-                        
-                        {/* MRN column - not shown for physician role */}
-                        {user?.role !== UserRole.Physician && (
-                          <TableCell className="font-mono text-xs">{order.patient_mrn || 'N/A'}</TableCell>
-                        )}
-                        
-                        {/* Date column - shown for all roles */}
+                        <TableCell className="font-mono text-xs">{order.patient_mrn || 'N/A'}</TableCell>
                         <TableCell>
                           <div className="flex items-center">
                             <Calendar className="h-3.5 w-3.5 mr-1.5 text-slate-500" />
                             {order.created_at ? formatDateShort(order.created_at) : 'N/A'}
                           </div>
                         </TableCell>
-                        
-                        {/* Time column - shown for physician, radiologist, scheduler, admin_radiology roles */}
-                        {(user?.role === UserRole.Physician ||
-                          user?.role === UserRole.Radiologist ||
-                          user?.role === UserRole.Scheduler ||
-                          user?.role === UserRole.AdminRadiology) && (
-                          <TableCell>
-                            <div className="flex items-center">
-                              <Clock className="h-3.5 w-3.5 mr-1.5 text-slate-500" />
-                              {order.created_at ? formatTime(order.created_at) : 'N/A'}
-                            </div>
-                          </TableCell>
-                        )}
-                        
-                        {/* Modality column - shown for all roles */}
                         <TableCell>{order.modality || 'N/A'}</TableCell>
-<<<<<<< HEAD
-                        
-                        {/* Radiology Group column - shown only for admin_referring role */}
-                        {user?.role === UserRole.AdminReferring && (
-                          <TableCell>{order.radiology_organization_name || 'N/A'}</TableCell>
-                        )}
-                        
-                        {/* Referring Physician column - shown for radiologist, scheduler, admin_radiology roles */}
-                        {(user?.role === UserRole.Radiologist ||
-                          user?.role === UserRole.Scheduler ||
-                          user?.role === UserRole.AdminRadiology) && (
-                          <TableCell>
-                            {order.referring_physician_name || 'N/A'}
-                          </TableCell>
-                        )}
-                        
-                        {/* Status column - shown for physician and admin_referring roles */}
-                        {(user?.role === UserRole.Physician ||
-                          user?.role === UserRole.AdminReferring) && (
-                          <TableCell>{getStatusBadge(order.status)}</TableCell>
-                        )}
-                        
-                        {/* Actions/View column - shown for all roles */}
-                        <TableCell>
-                          {getActionButtons(order.status)}
-                        </TableCell>
-=======
                         <TableCell>{order.radiology_organization_name || 'N/A'}</TableCell>
                         <TableCell>{getStatusBadge(order.status)}</TableCell>
                         <TableCell>{getActionButtons(order)}</TableCell>
->>>>>>> c3bb0dfc
                       </TableRow>
                     ))
                   )}
                 </TableBody>
               </Table>
             )}
-            
-            {/* Bottom Pagination */}
-            {data?.pagination && data.pagination.pages > 1 && (
-              <Pagination className="my-4">
-                <PaginationContent>
-                  {renderPaginationItems()}
-                </PaginationContent>
-              </Pagination>
-            )}
-            
-            {/* Pagination Summary */}
-            {data?.pagination && (
-              <div className="text-sm text-slate-500 text-center mt-2">
-                Showing page {data.pagination.page} of {data.pagination.pages} ({data.pagination.total} total orders)
-              </div>
-            )}
           </div>
         </CardContent>
       </Card>
